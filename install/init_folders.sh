#!/bin/bash
#
# init run folders for btcpool
#
# @copyright btc.com
# @author Kevin Pan
# @since 2016-08
#

<<<<<<< HEAD
# No longer restrict the installation folder
# cd /work/btcpool/build

sourceDir=$(cd "$(dirname "$0")"; pwd)"/../src"

=======
>>>>>>> 4da19b9e
# blkmaker
if [ ! -d "run_blkmaker" ]; then
  mkdir "run_blkmaker" && cd "run_blkmaker"
  mkdir "log_blkmaker"
  ln -s ../blkmaker .
  cp $sourceDir/blkmaker/blkmaker.cfg .
  cd ..
fi

# gbtmaker
if [ ! -d "run_gbtmaker" ]; then
  mkdir "run_gbtmaker" && cd "run_gbtmaker"
  mkdir "log_gbtmaker"
  ln -s ../gbtmaker .
  cp $sourceDir/gbtmaker/gbtmaker.cfg .
  cd ..
fi

# gwmaker
if [ ! -d "run_gwmaker" ]; then
  mkdir "run_gwmaker" && cd "run_gwmaker"
  mkdir "log_gwmaker"
  ln -s ../gwmaker .
  cp ../../src/gwmaker/gwmaker.cfg .
  cd ..
fi

# jobmaker
if [ ! -d "run_jobmaker" ]; then
  mkdir "run_jobmaker" && cd "run_jobmaker"
  mkdir "log_jobmaker"
  ln -s ../jobmaker .
  cp $sourceDir/jobmaker/jobmaker.cfg .
  cd ..
fi

# sharelogger
if [ ! -d "run_sharelogger" ]; then
  mkdir "run_sharelogger" && cd "run_sharelogger"
  mkdir "log_sharelogger"
  ln -s ../sharelogger .
  cp $sourceDir/sharelogger/sharelogger.cfg .
  cd ..
fi

# slparser
if [ ! -d "run_slparser" ]; then
  mkdir "run_slparser" && cd "run_slparser"
  mkdir "log_slparser"
  ln -s ../slparser .
  cp $sourceDir/slparser/slparser.cfg .
  cd ..
fi

# sserver
if [ ! -d "run_sserver" ]; then
  mkdir "run_sserver" && cd "run_sserver"
  mkdir "log_sserver"
  ln -s ../sserver .
  cp $sourceDir/sserver/sserver.cfg .
  cd ..
fi

# statshttpd
if [ ! -d "run_statshttpd" ]; then
  mkdir "run_statshttpd" && cd "run_statshttpd"
  mkdir "log_statshttpd"
  ln -s ../statshttpd .
  cp $sourceDir/statshttpd/statshttpd.cfg .
  cd ..
fi

# poolwatcher
if [ ! -d "run_poolwatcher" ]; then
  mkdir "run_poolwatcher" && cd "run_poolwatcher"
  mkdir "log_poolwatcher"
  ln -s ../poolwatcher .
  cp $sourceDir/poolwatcher/poolwatcher.cfg .
  cd ..
fi

# simulator
if [ ! -d "run_simulator" ]; then
  mkdir "run_simulator" && cd "run_simulator"
  mkdir "log_simulator"
  ln -s ../simulator .
  cp $sourceDir/simulator/simulator.cfg .
  cd ..
fi

# nmcauxmaker
if [ ! -d "run_nmcauxmaker" ]; then
  mkdir "run_nmcauxmaker" && cd "run_nmcauxmaker"
  mkdir "log_nmcauxmaker"
  ln -s ../nmcauxmaker .
  cp $sourceDir/nmcauxmaker/nmcauxmaker.cfg .
  cd ..
fi<|MERGE_RESOLUTION|>--- conflicted
+++ resolved
@@ -7,14 +7,11 @@
 # @since 2016-08
 #
 
-<<<<<<< HEAD
 # No longer restrict the installation folder
 # cd /work/btcpool/build
 
 sourceDir=$(cd "$(dirname "$0")"; pwd)"/../src"
 
-=======
->>>>>>> 4da19b9e
 # blkmaker
 if [ ! -d "run_blkmaker" ]; then
   mkdir "run_blkmaker" && cd "run_blkmaker"
@@ -38,7 +35,7 @@
   mkdir "run_gwmaker" && cd "run_gwmaker"
   mkdir "log_gwmaker"
   ln -s ../gwmaker .
-  cp ../../src/gwmaker/gwmaker.cfg .
+  cp $sourceDir/src/gwmaker/gwmaker.cfg .
   cd ..
 fi
 
