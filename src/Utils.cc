/*
 The MIT License (MIT)

 Copyright (c) [2016] [BTC.COM]

 Permission is hereby granted, free of charge, to any person obtaining a copy
 of this software and associated documentation files (the "Software"), to deal
 in the Software without restriction, including without limitation the rights
 to use, copy, modify, merge, publish, distribute, sublicense, and/or sell
 copies of the Software, and to permit persons to whom the Software is
 furnished to do so, subject to the following conditions:

 The above copyright notice and this permission notice shall be included in
 all copies or substantial portions of the Software.

 THE SOFTWARE IS PROVIDED "AS IS", WITHOUT WARRANTY OF ANY KIND, EXPRESS OR
 IMPLIED, INCLUDING BUT NOT LIMITED TO THE WARRANTIES OF MERCHANTABILITY,
 FITNESS FOR A PARTICULAR PURPOSE AND NONINFRINGEMENT. IN NO EVENT SHALL THE
 AUTHORS OR COPYRIGHT HOLDERS BE LIABLE FOR ANY CLAIM, DAMAGES OR OTHER
 LIABILITY, WHETHER IN AN ACTION OF CONTRACT, TORT OR OTHERWISE, ARISING FROM,
 OUT OF OR IN CONNECTION WITH THE SOFTWARE OR THE USE OR OTHER DEALINGS IN
 THE SOFTWARE.
*/
#include "Utils.h"
#include "utilities_js.hpp"

#include <util.h>
#include <streams.h>

#include <stdarg.h>
#include <sys/stat.h>

#include <curl/curl.h>
#include <glog/logging.h>

static const char _hexchars[] = "0123456789abcdef";

static inline int _hex2bin_char(const char c) {
  if (c >= '0' && c <= '9')
    return c - '0';
  if (c >= 'a' && c <= 'f')
    return (c - 'a') + 10;
  if (c >= 'A' && c <= 'F')
    return (c - 'A') + 10;
  return -1;
}

bool Hex2BinReverse(const char *in, size_t size, vector<char> &out) {
  out.clear();
  out.reserve(size/2);

  uint8 h, l;
  // skip space, 0x
  const char *psz = in + size - 1;
  while (isspace(*psz))
    psz--;

  // convert
  while (psz > in) {
    if(*psz == 'x')
      break;
    l = _hex2bin_char(*psz--);
    h = _hex2bin_char(*psz--);
    
    out.push_back((h << 4) | l);
  }
  return true;

}

bool Hex2Bin(const char *in, size_t size, vector<char> &out) {
  out.clear();
  out.reserve(size/2);

  uint8 h, l;
  // skip space, 0x
  const char *psz = in;
  while (isspace(*psz))
    psz++;
  if (psz[0] == '0' && tolower(psz[1]) == 'x')
    psz += 2;

  // convert
  while (psz + 2 <= (char *)in + size) {
    h = _hex2bin_char(*psz++);
    l = _hex2bin_char(*psz++);
    out.push_back((h << 4) | l);
  }
  return true;

}

bool Hex2Bin(const char *in, vector<char> &out) {
  out.clear();
  out.reserve(strlen(in)/2);

  uint8 h, l;
  // skip space, 0x
  const char *psz = in;
  while (isspace(*psz))
    psz++;
  if (psz[0] == '0' && tolower(psz[1]) == 'x')
    psz += 2;

  if (strlen(psz) % 2 == 1) { return false; }

  // convert
  while (*psz != '\0' && *(psz + 1) != '\0') {
    h = _hex2bin_char(*psz++);
    l = _hex2bin_char(*psz++);
    out.push_back((h << 4) | l);
  }
  return true;
}

void Bin2Hex(const uint8 *in, size_t len, string &str) {
  str.clear();
  const uint8 *p = in;
  while (len--) {
    str.push_back(_hexchars[p[0] >> 4]);
    str.push_back(_hexchars[p[0] & 0xf]);
    ++p;
  }
}

void Bin2Hex(const vector<char> &in, string &str) {
  Bin2Hex((uint8 *)in.data(), in.size(), str);
}

void Bin2HexR(const uint8 *in, size_t len, string &str) {
  vector<char> r;
  r.resize(len);
  for(size_t i = 0; i < len; ++i)
  {
    r[i] = in[len - 1 - i];
  }
  Bin2Hex(r, str);
}

void Bin2HexR(const vector<char> &in, string &str) {
  Bin2HexR((const uint8_t*)in.data(), in.size(), str);
}

//  Receive 0MQ string from socket and convert into string
std::string s_recv (zmq::socket_t & socket) {
  zmq::message_t message;
  socket.recv(&message);

  return std::string(static_cast<char*>(message.data()), message.size());
}

//  Convert string to 0MQ string and send to socket
bool s_send(zmq::socket_t & socket, const std::string & string) {
  zmq::message_t message(string.size());
  memcpy(message.data(), string.data(), string.size());

  bool rc = socket.send(message);
  return (rc);
}

//  Sends string as 0MQ string, as multipart non-terminal
bool s_sendmore (zmq::socket_t & socket, const std::string & string) {
  zmq::message_t message(string.size());
  memcpy(message.data(), string.data(), string.size());

  bool rc = socket.send(message, ZMQ_SNDMORE);
  return (rc);
}



struct CurlChunk {
  char *memory;
  size_t size;
};

static size_t
CurlWriteChunkCallback(void *contents, size_t size, size_t nmemb, void *userp)
{
  size_t realsize = size * nmemb;
  struct CurlChunk *mem = (struct CurlChunk *)userp;

  mem->memory = (char *)realloc(mem->memory, mem->size + realsize + 1);
  if(mem->memory == NULL) {
    /* out of memory! */
    printf("not enough memory (realloc returned NULL)\n");
    return 0;
  }

  memcpy(&(mem->memory[mem->size]), contents, realsize);
  mem->size += realsize;
  mem->memory[mem->size] = 0;

  return realsize;
}

bool httpGET(const char *url, string &response, long timeoutMs) {
  return httpPOST(url, nullptr, nullptr, response, timeoutMs, nullptr);
}

bool httpGET(const char *url, const char *userpwd,
             string &response, long timeoutMs) {
  return httpPOST(url, userpwd, nullptr, response, timeoutMs, nullptr);
}

bool httpPOSTImpl(const char *url, const char *userpwd, const char *postData, int len,
              string &response, long timeoutMs, const char *mineType, const char *agent) {
  struct curl_slist *headers = NULL;
  CURLcode status;
  long code;
  CURL *curl = curl_easy_init();
  struct CurlChunk chunk;
  if (!curl) {
    return false;
  }

  chunk.memory = (char *)malloc(1);  /* will be grown as needed by the realloc above */
  chunk.size   = 0;          /* no data at this point */

  // RSK doesn't support 'Expect: 100-Continue' in 'HTTP/1.1'.
  // So switch to 'HTTP/1.0'.
  curl_easy_setopt(curl, CURLOPT_HTTP_VERSION, CURL_HTTP_VERSION_1_0);

  if (mineType != nullptr) {
    string mineHeader = string("Content-Type: ") + string(mineType);
    headers = curl_slist_append(headers, mineHeader.c_str());
    curl_easy_setopt(curl, CURLOPT_HTTPHEADER, headers);
  }

  curl_easy_setopt(curl, CURLOPT_URL, url);

  if (postData != nullptr) {
    curl_easy_setopt(curl, CURLOPT_POSTFIELDSIZE, len);
    curl_easy_setopt(curl, CURLOPT_POSTFIELDS,    postData);
  }

  if (userpwd != nullptr)
    curl_easy_setopt(curl, CURLOPT_USERPWD, userpwd);

  curl_easy_setopt(curl, CURLOPT_USE_SSL, CURLUSESSL_TRY);
  curl_easy_setopt(curl, CURLOPT_USERAGENT, agent);

  curl_easy_setopt(curl, CURLOPT_TIMEOUT_MS, timeoutMs);

  curl_easy_setopt(curl, CURLOPT_WRITEFUNCTION, CurlWriteChunkCallback);
  curl_easy_setopt(curl, CURLOPT_WRITEDATA,     (void *)&chunk);

  status = curl_easy_perform(curl);
  if (status != 0) {
    LOG(ERROR) << "unable to request data from: " << url << ", error: " << curl_easy_strerror(status);
    goto error;
  }

  if (chunk.size > 0)
    response.assign(chunk.memory, chunk.size);

  curl_easy_getinfo(curl, CURLINFO_RESPONSE_CODE, &code);
  //status code 200 - 208 indicates ok
  //sia returns 204 as success
  if (code < 200 || code > 208) {
    LOG(ERROR) << "server responded with code: " << code;
    goto error;
  }

  curl_easy_cleanup(curl);
  curl_slist_free_all(headers);
  free(chunk.memory);
  return true;


error:
  if (curl)
    curl_easy_cleanup(curl);
  if (headers)
    curl_slist_free_all(headers);

  free(chunk.memory);
  return false;
}

bool httpPOST(const char *url, const char *userpwd, const char *postData,
              string &response, long timeoutMs, const char *mineType, const char *agent)
{
  return httpPOSTImpl(url, userpwd, postData, postData != nullptr ? strlen(postData) : 0, response, timeoutMs, mineType, agent);
}

bool httpPOST(const char *url, const char *userpwd, const char *postData,
              string &response, long timeoutMs, const char *mineType)
{
  return httpPOST(url, userpwd, postData, response, timeoutMs, mineType, "curl");
}

bool bitcoindRpcCall(const char *url, const char *userpwd, const char *reqData,
                     string &response) {
  return httpPOST(url, userpwd, reqData, response, 5000/* timeout ms */, "application/json");
}

bool rpcCall(const char *url, const char *userpwd, const char *reqData, int len, string &response, const char *agent) 
{
  return httpPOSTImpl(url, userpwd, reqData, len, response, 5000, "application/json", agent);
}

//
// %y	Year, last two digits (00-99)	01
// %Y	Year	2001
// %m	Month as a decimal number (01-12)	08
// %d	Day of the month, zero-padded (01-31)	23
// %H	Hour in 24h format (00-23)	14
// %I	Hour in 12h format (01-12)	02
// %M	Minute (00-59)	55
// %S	Second (00-61)	02
//
// %D	Short MM/DD/YY date, equivalent to %m/%d/%y	08/23/01
// %F	Short YYYY-MM-DD date, equivalent to %Y-%m-%d	2001-08-23
// %T	ISO 8601 time format (HH:MM:SS), equivalent to %H:%M:%S	14:55:02
//
string date(const char *format, const time_t timestamp) {
  char buffer[80] = {0};
  struct tm tm;
  time_t ts = timestamp;
  gmtime_r(&ts, &tm);
  strftime(buffer, sizeof(buffer), format, &tm);
  return string(buffer);
}

time_t str2time(const char *str, const char *format) {
  struct tm tm;
  strptime(str, format, &tm);
  return timegm(&tm);
}

void writeTime2File(const char *filename, uint32_t t) {
  FILE *fp = fopen(filename, "w");
  if (!fp) { return; }
  fprintf(fp, "%u", t);
  fclose(fp);
}

string Strings::Format(const char * fmt, ...) {
  char tmp[512];
  string dest;
  va_list al;
  va_start(al, fmt);
  int len = vsnprintf(tmp, 512, fmt, al);
  va_end(al);
  if (len>511) {
    char * destbuff = new char[len+1];
    va_start(al, fmt);
    len = vsnprintf(destbuff, len+1, fmt, al);
    va_end(al);
    dest.append(destbuff, len);
    delete[] destbuff;
  } else {
    dest.append(tmp, len);
  }
  return dest;
}

void Strings::Append(string & dest, const char * fmt, ...) {
  char tmp[512];
  va_list al;
  va_start(al, fmt);
  int len = vsnprintf(tmp, 512, fmt, al);
  va_end(al);
  if (len>511) {
    char * destbuff = new char[len+1];
    va_start(al, fmt);
    len = vsnprintf(destbuff, len+1, fmt, al);
    va_end(al);
    dest.append(destbuff, len);
    delete[] destbuff;
  } else {
    dest.append(tmp, len);
  }
}

string score2Str(double s) {
  if (s <= 0.0) {
    return "0";
  }

  string f;
  int p = -1;
  if (s >= 1.0) {
    p = 15 - (int)ceil(log10(s)) - 1;
  } else {
    p = 15 + -1 * (int)floor(log10(s)) - 1;
  }

  assert(p >= 0);
  f = Strings::Format("%%.%df", p > 25 ? 25 : p);
  return Strings::Format(f.c_str(), s);
}

bool fileExists(const char* file) {
  struct stat buf;
  return (stat(file, &buf) == 0);
}

<<<<<<< HEAD
string getStatsFilePath(const char *chainType, const string &dataDir, time_t ts) {
  bool needSlash = false;
  if (dataDir.length() > 0 && *dataDir.rbegin() != '/') {
    needSlash = true;
  }
  // filename: sharelog-2016-07-12.bin
  return Strings::Format("%s%ssharelog%s-%s.bin",
                         dataDir.c_str(), needSlash ? "/" : "",
                         chainType,
                         date("%F", ts).c_str());
}

=======
>>>>>>> af921869
bool checkBitcoinRPC(const string &rpcAddr, const string &rpcUserpass) {
  string response;
  string request = "{\"jsonrpc\":\"1.0\",\"id\":\"1\",\"method\":\"getnetworkinfo\",\"params\":[]}";
  bool res = bitcoindRpcCall(rpcAddr.c_str(), rpcUserpass.c_str(),
                             request.c_str(), response);
  if (!res) {
    LOG(ERROR) << "rpc call failure";
    return false;
  }

  LOG(INFO) << "getnetworkinfo: " << response;

  JsonNode r;
  if (!JsonNode::parse(response.c_str(),
                       response.c_str() + response.length(), r)) {
    LOG(ERROR) << "decode getnetworkinfo failure";
    return false;
  }

  // check if the method not found
  if (r["result"].type() != Utilities::JS::type::Obj) {
    LOG(INFO) << "node doesn't support getnetworkinfo, try getinfo";

    request = "{\"jsonrpc\":\"1.0\",\"id\":\"1\",\"method\":\"getinfo\",\"params\":[]}";
    res = bitcoindRpcCall(rpcAddr.c_str(), rpcUserpass.c_str(),
                          request.c_str(), response);
    if (!res) {
      LOG(ERROR) << "rpc call failure";
      return false;
    }

    LOG(INFO) << "getinfo: " << response;

    if (!JsonNode::parse(response.c_str(),
                         response.c_str() + response.length(), r)) {
      LOG(ERROR) << "decode getinfo failure";
      return false;
    }
  }

  // check fields & connections
  if (r["result"].type() != Utilities::JS::type::Obj ||
      r["result"]["connections"].type() != Utilities::JS::type::Int) {
    LOG(ERROR) << "getnetworkinfo missing some fields";
    return false;
  }
  if (r["result"]["connections"].int32() <= 0) {
    LOG(ERROR) << "node connections is zero";
    return false;
  }

  return true;
<<<<<<< HEAD
=======
}

// A 37-character character set.
// a-z, A-Z: 0-25
// 0-9:      26-35
// others:   36
static const uint8_t kAlphaNumRankBase = 37;
static const uint8_t kAlphaNumRankTable[256] = {
    36  /* 0 */,      36  /* 1 */,      36  /* 2 */,      36  /* 3 */,
    36  /* 4 */,      36  /* 5 */,      36  /* 6 */,      36  /* 7 */,
    36  /* 8 */,      36  /* 9 */,      36  /* 10 */,     36  /* 11 */,
    36  /* 12 */,     36  /* 13 */,     36  /* 14 */,     36  /* 15 */,
    36  /* 16 */,     36  /* 17 */,     36  /* 18 */,     36  /* 19 */,
    36  /* 20 */,     36  /* 21 */,     36  /* 22 */,     36  /* 23 */,
    36  /* 24 */,     36  /* 25 */,     36  /* 26 */,     36  /* 27 */,
    36  /* 28 */,     36  /* 29 */,     36  /* 30 */,     36  /* 31 */,
    36  /* ' ' */,    36  /* '!' */,    36  /* '"' */,    36  /* '#' */,
    36  /* '$' */,    36  /* '%' */,    36  /* '&' */,    36  /* '\'' */,
    36  /* '(' */,    36  /* ')' */,    36  /* '*' */,    36  /* '+' */,
    36  /* ',' */,    36  /* '-' */,    36  /* '.' */,    36  /* '/' */,
    26  /* '0' */,    27  /* '1' */,    28  /* '2' */,    29  /* '3' */,
    30  /* '4' */,    31  /* '5' */,    32  /* '6' */,    33  /* '7' */,
    34  /* '8' */,    35  /* '9' */,    36  /* ':' */,    36  /* ';' */,
    36  /* '<' */,    36  /* '=' */,    36  /* '>' */,    36  /* '?' */,
    36  /* '@' */,     0  /* 'A' */,     1  /* 'B' */,     2  /* 'C' */,
     3  /* 'D' */,     4  /* 'E' */,     5  /* 'F' */,     6  /* 'G' */,
     7  /* 'H' */,     8  /* 'I' */,     9  /* 'J' */,    10  /* 'K' */,
    11  /* 'L' */,    12  /* 'M' */,    13  /* 'N' */,    14  /* 'O' */,
    15  /* 'P' */,    16  /* 'Q' */,    17  /* 'R' */,    18  /* 'S' */,
    19  /* 'T' */,    20  /* 'U' */,    21  /* 'V' */,    22  /* 'W' */,
    23  /* 'X' */,    24  /* 'Y' */,    25  /* 'Z' */,    36  /* '[' */,
    36  /* '\' */,    36  /* ']' */,    36  /* '^' */,    36  /* '_' */,
    36  /* '`' */,     0  /* 'a' */,     1  /* 'b' */,     2  /* 'c' */,
     3  /* 'd' */,     4  /* 'e' */,     5  /* 'f' */,     6  /* 'g' */,
     7  /* 'h' */,     8  /* 'i' */,     9  /* 'j' */,    10  /* 'k' */,
    11  /* 'l' */,    12  /* 'm' */,    13  /* 'n' */,    14  /* 'o' */,
    15  /* 'p' */,    16  /* 'q' */,    17  /* 'r' */,    18  /* 's' */,
    19  /* 't' */,    20  /* 'u' */,    21  /* 'v' */,    22  /* 'w' */,
    23  /* 'x' */,    24  /* 'y' */,    25  /* 'z' */,    36  /* '{' */,
    36  /* '|' */,    36  /* '}' */,    36  /* '~' */,    36  /* 127 */,
    36  /* 128 */,    36  /* 129 */,    36  /* 130 */,    36  /* 131 */,
    36  /* 132 */,    36  /* 133 */,    36  /* 134 */,    36  /* 135 */,
    36  /* 136 */,    36  /* 137 */,    36  /* 138 */,    36  /* 139 */,
    36  /* 140 */,    36  /* 141 */,    36  /* 142 */,    36  /* 143 */,
    36  /* 144 */,    36  /* 145 */,    36  /* 146 */,    36  /* 147 */,
    36  /* 148 */,    36  /* 149 */,    36  /* 150 */,    36  /* 151 */,
    36  /* 152 */,    36  /* 153 */,    36  /* 154 */,    36  /* 155 */,
    36  /* 156 */,    36  /* 157 */,    36  /* 158 */,    36  /* 159 */,
    36  /* 160 */,    36  /* 161 */,    36  /* 162 */,    36  /* 163 */,
    36  /* 164 */,    36  /* 165 */,    36  /* 166 */,    36  /* 167 */,
    36  /* 168 */,    36  /* 169 */,    36  /* 170 */,    36  /* 171 */,
    36  /* 172 */,    36  /* 173 */,    36  /* 174 */,    36  /* 175 */,
    36  /* 176 */,    36  /* 177 */,    36  /* 178 */,    36  /* 179 */,
    36  /* 180 */,    36  /* 181 */,    36  /* 182 */,    36  /* 183 */,
    36  /* 184 */,    36  /* 185 */,    36  /* 186 */,    36  /* 187 */,
    36  /* 188 */,    36  /* 189 */,    36  /* 190 */,    36  /* 191 */,
    36  /* 192 */,    36  /* 193 */,    36  /* 194 */,    36  /* 195 */,
    36  /* 196 */,    36  /* 197 */,    36  /* 198 */,    36  /* 199 */,
    36  /* 200 */,    36  /* 201 */,    36  /* 202 */,    36  /* 203 */,
    36  /* 204 */,    36  /* 205 */,    36  /* 206 */,    36  /* 207 */,
    36  /* 208 */,    36  /* 209 */,    36  /* 210 */,    36  /* 211 */,
    36  /* 212 */,    36  /* 213 */,    36  /* 214 */,    36  /* 215 */,
    36  /* 216 */,    36  /* 217 */,    36  /* 218 */,    36  /* 219 */,
    36  /* 220 */,    36  /* 221 */,    36  /* 222 */,    36  /* 223 */,
    36  /* 224 */,    36  /* 225 */,    36  /* 226 */,    36  /* 227 */,
    36  /* 228 */,    36  /* 229 */,    36  /* 230 */,    36  /* 231 */,
    36  /* 232 */,    36  /* 233 */,    36  /* 234 */,    36  /* 235 */,
    36  /* 236 */,    36  /* 237 */,    36  /* 238 */,    36  /* 239 */,
    36  /* 240 */,    36  /* 241 */,    36  /* 242 */,    36  /* 243 */,
    36  /* 244 */,    36  /* 245 */,    36  /* 246 */,    36  /* 247 */,
    36  /* 248 */,    36  /* 249 */,    36  /* 250 */,    36  /* 251 */,
    36  /* 252 */,    36  /* 253 */,    36  /* 254 */,    36  /* 255 */
};

uint64_t getAlphaNumRank(const string &str, size_t significand) {
  uint64_t r=0;
  size_t i=0;
  size_t strSize = (str.size() > significand) ? significand : str.size();

  for (; i<strSize; i++) {
    r = r * kAlphaNumRankBase + kAlphaNumRankTable[(uint8_t)str[i]];
  }

  // Make different length strings have the same level of ranks
  for (; i<significand; i++) {
    r *= kAlphaNumRankBase;
  }

  return r;
>>>>>>> af921869
}<|MERGE_RESOLUTION|>--- conflicted
+++ resolved
@@ -397,7 +397,6 @@
   return (stat(file, &buf) == 0);
 }
 
-<<<<<<< HEAD
 string getStatsFilePath(const char *chainType, const string &dataDir, time_t ts) {
   bool needSlash = false;
   if (dataDir.length() > 0 && *dataDir.rbegin() != '/') {
@@ -410,8 +409,6 @@
                          date("%F", ts).c_str());
 }
 
-=======
->>>>>>> af921869
 bool checkBitcoinRPC(const string &rpcAddr, const string &rpcUserpass) {
   string response;
   string request = "{\"jsonrpc\":\"1.0\",\"id\":\"1\",\"method\":\"getnetworkinfo\",\"params\":[]}";
@@ -464,8 +461,6 @@
   }
 
   return true;
-<<<<<<< HEAD
-=======
 }
 
 // A 37-character character set.
@@ -555,5 +550,4 @@
   }
 
   return r;
->>>>>>> af921869
 }