--- conflicted
+++ resolved
@@ -125,33 +125,20 @@
 
 
 ////////////////////////////////  StatsServer  ////////////////////////////////
-<<<<<<< HEAD
-atomic<bool> StatsServer::isInitializing_(true);
-
 StatsServer::StatsServer(const char *kafkaBrokers,
                          const string &httpdHost, unsigned short httpdPort,
                          const MysqlConnectInfo *poolDBInfo, const RedisConnectInfo *redisInfo,
                          const string &redisKeyPrefix, const int redisKeyExpire,
-=======
-StatsServer::StatsServer(const char *kafkaBrokers, const string &httpdHost,
-                         unsigned short httpdPort, const MysqlConnectInfo &poolDBInfo,
->>>>>>> bc685c01
                          const time_t kFlushDBInterval, const string &fileLastFlushTime):
 running_(true), totalWorkerCount_(0), totalUserCount_(0), uptime_(time(nullptr)),
 poolWorker_(0u/* worker id */, 0/* user id */),
 kafkaConsumer_(kafkaBrokers, KAFKA_TOPIC_SHARE_LOG, 0/* patition */),
 kafkaConsumerCommonEvents_(kafkaBrokers, KAFKA_TOPIC_COMMON_EVENTS, 0/* patition */),
-<<<<<<< HEAD
 poolDB_(nullptr), poolDBCommonEvents_(nullptr), redis_(nullptr),
 redisKeyPrefix_(redisKeyPrefix), redisKeyExpire_(redisKeyExpire),
 kFlushDBInterval_(kFlushDBInterval), isInserting_(false), isUpdateRedis_(false),
-lastShareTime_(0), fileLastFlushTime_(fileLastFlushTime),
-=======
-poolDB_(poolDBInfo), poolDBCommonEvents_(poolDBInfo),
-kFlushDBInterval_(kFlushDBInterval), isInserting_(false),
 lastShareTime_(0), isInitializing_(true),
 lastFlushTime_(0), fileLastFlushTime_(fileLastFlushTime),
->>>>>>> bc685c01
 base_(nullptr), httpdHost_(httpdHost), httpdPort_(httpdPort),
 requestCount_(0), responseBytes_(0)
 {
@@ -581,14 +568,9 @@
     LOG(ERROR) << "merge mining_workers failure";
     goto finish;
   }
-<<<<<<< HEAD
   LOG(INFO) << "flush mining workers to DB... done, workers: " << workerCounter << ", users: " << userCounter;
-  
-=======
-  LOG(INFO) << "flush mining workers to DB... done, items: " << counter;
 
   lastFlushTime_ = time(nullptr);
->>>>>>> bc685c01
   // save flush timestamp to file, for monitor system
   if (!fileLastFlushTime_.empty())
   	writeTime2File(fileLastFlushTime_.c_str(), lastFlushTime_);
