#
# stratum server cfg
#
# @since 2016-06
# @copyright btc.com
#

# is using testnet3
testnet = true;

kafka = {
  brokers = "127.0.0.1:9092"; # "10.0.0.1:9092,10.0.0.2:9092,..."
};

sserver = {
  ip = "0.0.0.0";
  port = 3333;

  # should be global unique, range: [1, 255]
  id = 1;

  # write last mining notify job send time to file, for monitor
  file_last_notify_time = "/work/btcpool/build/run_sserver/sserver_lastnotifytime.txt";

  # if enable simulator, all share will be accepted. for testing
  enable_simulator = false;

  # if enable it, all share will make block and submit. for testing
  enable_submit_invalid_block = false;

<<<<<<< HEAD
  # how many seconds between two share submit
=======
  // if enable, difficulty sent to miners is always miner_difficulty. for development
  enable_dev_mode = false;

  // difficulty to send to miners. for development
  miner_difficulty = 0.005;

  // how many seconds between two share submit
>>>>>>> 4da19b9e
  share_avg_seconds = 10;
};

users = {
  #
  # https://example.com/get_user_id_list?last_id=0
  # {"err_no":0,"err_msg":null,"data":{"jack":1,"terry":2}}
  #
  # There is a demo: https://github.com/btccom/btcpool/issues/16#issuecomment-278245381
  #
  list_id_api_url = "https://example.com/get_user_id_list";
};<|MERGE_RESOLUTION|>--- conflicted
+++ resolved
@@ -22,24 +22,24 @@
   # write last mining notify job send time to file, for monitor
   file_last_notify_time = "/work/btcpool/build/run_sserver/sserver_lastnotifytime.txt";
 
+  # how many seconds between two share submit
+  share_avg_seconds = 10;
+
+  ########################## dev options #########################
+
   # if enable simulator, all share will be accepted. for testing
   enable_simulator = false;
 
   # if enable it, all share will make block and submit. for testing
   enable_submit_invalid_block = false;
 
-<<<<<<< HEAD
-  # how many seconds between two share submit
-=======
-  // if enable, difficulty sent to miners is always miner_difficulty. for development
+  # if enable, difficulty sent to miners is always miner_difficulty. for development
   enable_dev_mode = false;
 
-  // difficulty to send to miners. for development
+  # difficulty to send to miners. for development
   miner_difficulty = 0.005;
 
-  // how many seconds between two share submit
->>>>>>> 4da19b9e
-  share_avg_seconds = 10;
+  ###################### end of dev options ######################
 };
 
 users = {
