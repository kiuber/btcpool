--- conflicted
+++ resolved
@@ -25,19 +25,13 @@
 
 #include <boost/thread.hpp>
 
-<<<<<<< HEAD
 #include <consensus/merkle.h>
 #include <core_io.h>
 #include "BitcoinUtils.h"
 #include "utilities_js.hpp"
-=======
-#include "bitcoin/consensus/merkle.h"
-#include "bitcoin/core_io.h"
->>>>>>> 4da19b9e
 
 #include "rsk/RskSolvedShareData.h"
 
-#include "utilities_js.hpp"
 
 ////////////////////////////////// BlockMaker //////////////////////////////////
 BlockMaker::BlockMaker(const char *kafkaBrokers, const MysqlConnectInfo &poolDB):
@@ -832,7 +826,7 @@
   // try N times
   for (size_t i = 0; i < 3; i++) {
     string response;
-    bool res = rskdRpcCall(rpcAddress.c_str(), rpcUserPwd.c_str(), request.c_str(), response);
+    bool res = bitcoindRpcCall(rpcAddress.c_str(), rpcUserPwd.c_str(), request.c_str(), response);
 
     // success
     if (res) {
@@ -890,7 +884,7 @@
 
   // get gbtHash and rawgbt (vtxs)
   uint256 gbtHash;
-  shared_ptr<vector<CTransaction>> vtxs;
+  shared_ptr<vector<CTransactionRef>> vtxs;
   {
     ScopeLock sl(jobIdMapLock_);
     if (jobId2GbtHash_.find(shareData.jobId_) != jobId2GbtHash_.end()) {
@@ -916,9 +910,12 @@
   {
     CSerializeData sdata;
     sdata.insert(sdata.end(), coinbaseTxBin.begin(), coinbaseTxBin.end());
-    newblk.vtx.push_back(CTransaction());
-    CDataStream c(sdata, SER_NETWORK, BITCOIN_PROTOCOL_VERSION);
-    c >> newblk.vtx[newblk.vtx.size() - 1];
+
+    CMutableTransaction tx;
+    CDataStream c(sdata, SER_NETWORK, PROTOCOL_VERSION);
+    c >> tx;
+
+    newblk.vtx.push_back(MakeTransactionRef(std::move(tx)));
   }
 
   // put other txs
