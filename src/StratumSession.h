--- conflicted
+++ resolved
@@ -391,26 +391,6 @@
   uint64_t nicehashLastSentDiff_;
 };
 
-<<<<<<< HEAD
-=======
-class StratumSessionBytom : public StratumSession
-{
-public:
-  StratumSessionBytom(evutil_socket_t fd, struct bufferevent *bev,
-                    Server *server, struct sockaddr *saddr,
-                    const int32_t shareAvgSeconds, const uint32_t extraNonce1);
-  void handleRequest_Authorize(const string &idStr, const JsonNode &jparams, const JsonNode &jroot) override;
-  void sendMiningNotify(shared_ptr<StratumJobEx> exJobPtr, bool isFirstJob=false) override;  
-  void handleRequest_GetWork(const string &idStr, const JsonNode &jparams) override; 
-  void handleRequest_Submit   (const string &idStr, const JsonNode &jparams) override;   
-  bool validate(const JsonNode &jmethod, const JsonNode &jparams) override;
-  bool needToSendLoginResponse() const override {return false;}
-  
-private:
-  uint8 shortJobId_;    //jobId starts from 1
-};
-
->>>>>>> 8c58044f
 class StratumSessionSia : public StratumSession
 {
 public:
