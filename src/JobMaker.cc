/*
 The MIT License (MIT)

 Copyright (c) [2016] [BTC.COM]

 Permission is hereby granted, free of charge, to any person obtaining a copy
 of this software and associated documentation files (the "Software"), to deal
 in the Software without restriction, including without limitation the rights
 to use, copy, modify, merge, publish, distribute, sublicense, and/or sell
 copies of the Software, and to permit persons to whom the Software is
 furnished to do so, subject to the following conditions:

 The above copyright notice and this permission notice shall be included in
 all copies or substantial portions of the Software.

 THE SOFTWARE IS PROVIDED "AS IS", WITHOUT WARRANTY OF ANY KIND, EXPRESS OR
 IMPLIED, INCLUDING BUT NOT LIMITED TO THE WARRANTIES OF MERCHANTABILITY,
 FITNESS FOR A PARTICULAR PURPOSE AND NONINFRINGEMENT. IN NO EVENT SHALL THE
 AUTHORS OR COPYRIGHT HOLDERS BE LIABLE FOR ANY CLAIM, DAMAGES OR OTHER
 LIABILITY, WHETHER IN AN ACTION OF CONTRACT, TORT OR OTHERWISE, ARISING FROM,
 OUT OF OR IN CONNECTION WITH THE SOFTWARE OR THE USE OR OTHER DEALINGS IN
 THE SOFTWARE.
 */
#include "JobMaker.h"

#include <iostream>
#include <stdlib.h>

#include <glog/logging.h>
#include <librdkafka/rdkafka.h>

#include <hash.h>
#include <script/script.h>
#include <uint256.h>
#include <util.h>
#include <utilstrencodings.h>

#include "utilities_js.hpp"
#include "Utils.h"
#include "BitcoinUtils.h"


///////////////////////////////////  JobMaker  /////////////////////////////////
JobMaker::JobMaker(const string &kafkaBrokers,  uint32_t stratumJobInterval,
                   const string &payoutAddr, uint32_t gbtLifeTime,
                   uint32_t emptyGbtLifeTime, const string &fileLastJobTime,
				   uint32_t rskNotifyPolicy,
                   uint32_t blockVersion, const string &poolCoinbaseInfo):
running_(true),
kafkaBrokers_(kafkaBrokers),
kafkaProducer_(kafkaBrokers_.c_str(), KAFKA_TOPIC_STRATUM_JOB, RD_KAFKA_PARTITION_UA/* partition */),
kafkaRawGbtConsumer_(kafkaBrokers_.c_str(), KAFKA_TOPIC_RAWGBT,       0/* partition */),
kafkaNmcAuxConsumer_(kafkaBrokers_.c_str(), KAFKA_TOPIC_NMC_AUXBLOCK, 0/* partition */),
<<<<<<< HEAD
currBestHeight_(0), lastJobSendTime_(0),
isLastJobEmptyBlock_(false),
=======
kafkaRawGwConsumer_(kafkaBrokers_.c_str(), KAFKA_TOPIC_RAWGW, 0/* partition */),
rskNotifyPolicy_(rskNotifyPolicy), currBestHeight_(0), lastJobSendTime_(0),
isLastJobEmptyBlock_(false), isLastJobNewHeight_(false),
>>>>>>> 4da19b9e
stratumJobInterval_(stratumJobInterval),
poolCoinbaseInfo_(poolCoinbaseInfo), poolPayoutAddrStr_(payoutAddr),
kGbtLifeTime_(gbtLifeTime), kEmptyGbtLifeTime_(emptyGbtLifeTime),
fileLastJobTime_(fileLastJobTime),
blockVersion_(blockVersion)
{
	LOG(INFO) << "Block Version: " << std::hex << blockVersion_;
	LOG(INFO) << "Coinbase Info: " << poolCoinbaseInfo_;
<<<<<<< HEAD
  LOG(INFO) << "Payout Address: " << poolPayoutAddrStr_;
=======
  poolCoinbaseInfo_ = "/BTC.COM/";
  RskWork::setIsCleanJob(rskNotifyPolicy != 0);
>>>>>>> 4da19b9e
}

JobMaker::~JobMaker() {
  if (threadConsumeNmcAuxBlock_.joinable())
    threadConsumeNmcAuxBlock_.join();
}

void JobMaker::stop() {
  if (!running_) {
    return;
  }
  running_ = false;
  LOG(INFO) << "stop jobmaker";
}

bool JobMaker::init() {
  const int32_t consumeLatestN = 20;

  // check pool payout address
  if (!IsValidDestinationString(poolPayoutAddrStr_)) {
    LOG(ERROR) << "invalid pool payout address";
    return false;
  }

  poolPayoutAddr_ = DecodeDestination(poolPayoutAddrStr_);

  /* setup kafka */
  {
    map<string, string> options;
    // set to 1 (0 is an illegal value here), deliver msg as soon as possible.
    options["queue.buffering.max.ms"] = "1";
    if (!kafkaProducer_.setup(&options)) {
      LOG(ERROR) << "kafka producer setup failure";
      return false;
    }
    if (!kafkaProducer_.checkAlive()) {
      LOG(ERROR) << "kafka producer is NOT alive";
      return false;
    }
  }

  //
  // consumer RawGbt, offset: latest N messages
  //
  {
    map<string, string> consumerOptions;
    consumerOptions["fetch.wait.max.ms"] = "5";
    if (!kafkaRawGbtConsumer_.setup(RD_KAFKA_OFFSET_TAIL(consumeLatestN), &consumerOptions)) {
      LOG(ERROR) << "kafka consumer rawgbt setup failure";
      return false;
    }
    if (!kafkaRawGbtConsumer_.checkAlive()) {
      LOG(ERROR) << "kafka consumer rawgbt is NOT alive";
      return false;
    }
  }
  // sleep 3 seconds, wait for the latest N messages transfer from broker to client
  sleep(3);

  //
  // consumer, namecoin aux block
  //
  {
    map<string, string> consumerOptions;
    consumerOptions["fetch.wait.max.ms"] = "5";
    if (!kafkaNmcAuxConsumer_.setup(RD_KAFKA_OFFSET_TAIL(1), &consumerOptions)) {
      LOG(ERROR) << "kafka consumer nmc aux block setup failure";
      return false;
    }
    if (!kafkaNmcAuxConsumer_.checkAlive()) {
      LOG(ERROR) << "kafka consumer nmc aux block is NOT alive";
      return false;
    }
  }
  sleep(1);

  //
  // consumer latest NmcAuxBlock
  //
  {
    rd_kafka_message_t *rkmessage;
    rkmessage = kafkaNmcAuxConsumer_.consumer(1000/* timeout ms */);
    if (rkmessage != nullptr) {
      consumeNmcAuxBlockMsg(rkmessage);
      rd_kafka_message_destroy(rkmessage);
    }
  }

  //
  // consumer RSK messages
  //
  {
    map<string, string> consumerOptions;
    consumerOptions["fetch.wait.max.ms"] = "5";
    if (!kafkaRawGwConsumer_.setup(RD_KAFKA_OFFSET_TAIL(1), &consumerOptions)) {
      LOG(ERROR) << "kafka consumer rawgw block setup failure";
      return false;
    }
    if (!kafkaRawGwConsumer_.checkAlive()) {
      LOG(ERROR) << "kafka consumer rawgw block is NOT alive";
      return false;
    }
  }
  sleep(1);

  //
  // consumer latest RSK get work
  //
  {
    rd_kafka_message_t *rkmessage;
    rkmessage = kafkaRawGwConsumer_.consumer(1000/* timeout ms */);
    if (rkmessage != nullptr) {
      consumeRawGwMsg(rkmessage);
      rd_kafka_message_destroy(rkmessage);
    }
  }

  //
  // consumer latest RawGbt N messages
  //
  // read latest gbtmsg from kafka
  LOG(INFO) << "consume latest rawgbt message from kafka...";
  for (int32_t i = 0; i < consumeLatestN; i++) {
    rd_kafka_message_t *rkmessage;
    rkmessage = kafkaRawGbtConsumer_.consumer(5000/* timeout ms */);
    if (rkmessage == nullptr) {
      break;
    }
    consumeRawGbtMsg(rkmessage, false);
    rd_kafka_message_destroy(rkmessage);
  }
  LOG(INFO) << "consume latest rawgbt messages done";
  checkAndSendStratumJob(false);

  return true;
}

void JobMaker::consumeNmcAuxBlockMsg(rd_kafka_message_t *rkmessage) {
  // check error
  if (rkmessage->err) {
    if (rkmessage->err == RD_KAFKA_RESP_ERR__PARTITION_EOF) {
      // Reached the end of the topic+partition queue on the broker.
      // Not really an error.
      //      LOG(INFO) << "consumer reached end of " << rd_kafka_topic_name(rkmessage->rkt)
      //      << "[" << rkmessage->partition << "] "
      //      << " message queue at offset " << rkmessage->offset;
      // acturlly
      return;
    }

    LOG(ERROR) << "consume error for topic " << rd_kafka_topic_name(rkmessage->rkt)
    << "[" << rkmessage->partition << "] offset " << rkmessage->offset
    << ": " << rd_kafka_message_errstr(rkmessage);

    if (rkmessage->err == RD_KAFKA_RESP_ERR__UNKNOWN_PARTITION ||
        rkmessage->err == RD_KAFKA_RESP_ERR__UNKNOWN_TOPIC) {
      LOG(FATAL) << "consume fatal";
      stop();
    }
    return;
  }

  // set json string
  LOG(INFO) << "received nmcauxblock message, len: " << rkmessage->len;
  {
    ScopeLock sl(auxJsonlock_);
    latestNmcAuxBlockJson_ = string((const char *)rkmessage->payload, rkmessage->len);
    DLOG(INFO) << "latestNmcAuxBlockJson: " << latestNmcAuxBlockJson_;
  }
}

void JobMaker::consumeRawGbtMsg(rd_kafka_message_t *rkmessage, bool needToSend) {
  // check error
  if (rkmessage->err) {
    if (rkmessage->err == RD_KAFKA_RESP_ERR__PARTITION_EOF) {
      // Reached the end of the topic+partition queue on the broker.
      // Not really an error.
//      LOG(INFO) << "consumer reached end of " << rd_kafka_topic_name(rkmessage->rkt)
//      << "[" << rkmessage->partition << "] "
//      << " message queue at offset " << rkmessage->offset;
      // acturlly
      return;
    }

    LOG(ERROR) << "consume error for topic " << rd_kafka_topic_name(rkmessage->rkt)
               << "[" << rkmessage->partition << "] offset " << rkmessage->offset
               << ": " << rd_kafka_message_errstr(rkmessage);

    if (rkmessage->err == RD_KAFKA_RESP_ERR__UNKNOWN_PARTITION ||
        rkmessage->err == RD_KAFKA_RESP_ERR__UNKNOWN_TOPIC) {
      LOG(FATAL) << "consume fatal";
      stop();
    }
    return;
  }

  LOG(INFO) << "received rawgbt message, len: " << rkmessage->len;
  addRawgbt((const char *)rkmessage->payload, rkmessage->len);

  if (needToSend) {
    checkAndSendStratumJob(false);
  }
}

void JobMaker::runThreadConsumeNmcAuxBlock() {
  const int32_t timeoutMs = 1000;

  while (running_) {
    rd_kafka_message_t *rkmessage;
    rkmessage = kafkaNmcAuxConsumer_.consumer(timeoutMs);
    if (rkmessage == nullptr) /* timeout */
      continue;

    consumeNmcAuxBlockMsg(rkmessage);

    /* Return message to rdkafka */
    rd_kafka_message_destroy(rkmessage);
  }
}

/**
  Beginning of methods needed to consume a raw get work message and extract its info.
  Info will then be used to create add RSK merge mining data into stratum jobs.

  @author Martin Medina
  @copyright RSK Labs Ltd.
*/
void JobMaker::consumeRawGwMsg(rd_kafka_message_t *rkmessage) {
  // check error
  if (rkmessage->err) {
    if (rkmessage->err == RD_KAFKA_RESP_ERR__PARTITION_EOF) {
      // Reached the end of the topic+partition queue on the broker.
      // Not really an error.
      //      LOG(INFO) << "consumer reached end of " << rd_kafka_topic_name(rkmessage->rkt)
      //      << "[" << rkmessage->partition << "] "
      //      << " message queue at offset " << rkmessage->offset;
      // acturlly
      return;
    }

    LOG(ERROR) << "consume error for topic " << rd_kafka_topic_name(rkmessage->rkt)
    << "[" << rkmessage->partition << "] offset " << rkmessage->offset
    << ": " << rd_kafka_message_errstr(rkmessage);

    if (rkmessage->err == RD_KAFKA_RESP_ERR__UNKNOWN_PARTITION ||
        rkmessage->err == RD_KAFKA_RESP_ERR__UNKNOWN_TOPIC) {
      LOG(FATAL) << "consume fatal";
      stop();
    }
    return;
  }

  // set json string
  LOG(INFO) << "received rawgw message, len: " << rkmessage->len;
  {
    ScopeLock sl(rskWorkAccessLock_);
    
    string rawGetWork = string((const char *)rkmessage->payload, rkmessage->len);
    RskWork *rskWork = new RskWork();
    if(rskWork->initFromGw(rawGetWork)) {

      if (previousRskWork_) {
        delete previousRskWork_;
        previousRskWork_ = NULL;
      }

      previousRskWork_ = currentRskWork_;
      currentRskWork_ = rskWork;

      DLOG(INFO) << "currentRskBlockJson: " << rawGetWork;
    } else {
      delete rskWork;
    }
  }

  if(triggerRskUpdate()) { 
    checkAndSendStratumJob(true);
  }
}

bool JobMaker::triggerRskUpdate() {
  RskWork currentRskWork;
  RskWork previousRskWork;
  {
    ScopeLock sl(rskWorkAccessLock_);
    if (!previousRskWork_ || !currentRskWork_) {
      return false;
    }
    currentRskWork = *currentRskWork_;
    previousRskWork = *previousRskWork_;
  }

  bool notify_flag_update = rskNotifyPolicy_ == 1 && currentRskWork.getNotifyFlag();
  bool different_block_hashUpdate = rskNotifyPolicy_ == 2 && 
                                      (currentRskWork.getBlockHash() != 
                                        previousRskWork.getBlockHash());

  return notify_flag_update || different_block_hashUpdate;
}

void JobMaker::clearTimeoutGw() {
  RskWork currentRskWork;
  RskWork previousRskWork;
  {
    ScopeLock sl(rskWorkAccessLock_);
    if (!previousRskWork_ || !currentRskWork_) {
      return;
    }

    const uint32_t ts_now = time(nullptr);
    currentRskWork = *currentRskWork_;
    if(currentRskWork.getCreatedAt() + 120u < ts_now) {
      delete currentRskWork_;
      currentRskWork_ = NULL;
    }

    previousRskWork = *previousRskWork_;
    if(previousRskWork.getCreatedAt() + 120u < ts_now) {
      delete previousRskWork_;
      previousRskWork_ = NULL;
    }
  }
}

void JobMaker::runThreadConsumeRawGw() {
  const int32_t timeoutMs = 1000;

  while (running_) {
    rd_kafka_message_t *rkmessage;
    rkmessage = kafkaRawGwConsumer_.consumer(timeoutMs);
    if (rkmessage == nullptr) /* timeout */
      continue;

    consumeRawGwMsg(rkmessage);

    /* Return message to rdkafka */
    rd_kafka_message_destroy(rkmessage);
  }
}
//// End of methods added to merge mine for RSK

void JobMaker::run() {
  // start Nmc Aux Block consumer thread
  threadConsumeNmcAuxBlock_ = thread(&JobMaker::runThreadConsumeNmcAuxBlock, this);

  // start Rsk RawGw consumer thread
  threadConsumeRskRawGw_ = thread(&JobMaker::runThreadConsumeRawGw, this);

  const int32_t timeoutMs = 1000;

  while (running_) {
    rd_kafka_message_t *rkmessage;
    rkmessage = kafkaRawGbtConsumer_.consumer(timeoutMs);
    if (rkmessage == nullptr) /* timeout */
      continue;

    consumeRawGbtMsg(rkmessage, true);

    /* Return message to rdkafka */
    rd_kafka_message_destroy(rkmessage);

  } /* /while */
}

void JobMaker::addRawgbt(const char *str, size_t len) {
  JsonNode r;
  if (!JsonNode::parse(str, str + len, r)) {
    LOG(ERROR) << "parse rawgbt message to json fail";
    return;
  }
  if (r["created_at_ts"].type()         != Utilities::JS::type::Int ||
      r["block_template_base64"].type() != Utilities::JS::type::Str ||
      r["gbthash"].type()               != Utilities::JS::type::Str) {
    LOG(ERROR) << "invalid rawgbt: missing fields";
    return;
  }

  const uint256 gbtHash = uint256S(r["gbthash"].str());
  for (const auto &itr : lastestGbtHash_) {
    if (gbtHash == itr) {
      LOG(ERROR) << "duplicate gbt hash: " << gbtHash.ToString();
      return;
    }
  }

  const uint32_t gbtTime = r["created_at_ts"].uint32();
  const int64_t timeDiff = (int64_t)time(nullptr) - (int64_t)gbtTime;
  if (labs(timeDiff) >= 60) {
    LOG(WARNING) << "rawgbt diff time is more than 60, ingore it";
    return;  // time diff too large, there must be some problems, so ignore it
  }
  if (labs(timeDiff) >= 3) {
    LOG(WARNING) << "rawgbt diff time is too large: " << timeDiff << " seconds";
  }

  const string gbt = DecodeBase64(r["block_template_base64"].str());
  assert(gbt.length() > 64);  // valid gbt string's len at least 64 bytes

  JsonNode nodeGbt;
  if (!JsonNode::parse(gbt.c_str(), gbt.c_str() + gbt.length(), nodeGbt)) {
    LOG(ERROR) << "parse gbt message to json fail";
    return;
  }
  assert(nodeGbt["result"]["height"].type() == Utilities::JS::type::Int);
  const uint32_t height = nodeGbt["result"]["height"].uint32();

  assert(nodeGbt["result"]["transactions"].type() == Utilities::JS::type::Array);
  const bool isEmptyBlock = nodeGbt["result"]["transactions"].array().size() == 0;

  {
    ScopeLock sl(lock_);

    if (rawgbtMap_.size() > 0) {
      const uint64_t bestKey = rawgbtMap_.rbegin()->first;
      const uint32_t bestTime = gbtKeyGetTime(bestKey);
      const uint32_t bestHeight = gbtKeyGetHeight(bestKey);
      const bool     bestIsEmpty = gbtKeyIsEmptyBlock(bestKey);

      // To prevent the job's block height ups and downs
      // when the block height of two bitcoind is not synchronized.
      // The block height downs must past twice the time of stratumJobInterval_
      // without the higher height GBT received.
      if (height < bestHeight && !bestIsEmpty && 
          gbtTime - bestTime < 2 * stratumJobInterval_) {
        LOG(WARNING) << "skip low height GBT. height: " << height
                     << ", best height: " << bestHeight
                     << ", elapsed time after best GBT: " << (gbtTime - bestTime) << "s";
        return;
      }
    }

    const uint64_t key = makeGbtKey(gbtTime, isEmptyBlock, height);
    if (rawgbtMap_.find(key) == rawgbtMap_.end()) {
      rawgbtMap_.insert(std::make_pair(key, gbt));
    } else {
      LOG(ERROR) << "key already exist in rawgbtMap: " << key;
    }
  }

  lastestGbtHash_.push_back(gbtHash);
  while (lastestGbtHash_.size() > 20) {
    lastestGbtHash_.pop_front();
  }

  LOG(INFO) << "add rawgbt, height: "<< height << ", gbthash: "
  << r["gbthash"].str().substr(0, 16) << "..., gbtTime(UTC): " << date("%F %T", gbtTime)
  << ", isEmpty:" << isEmptyBlock;
}

void JobMaker::clearTimeoutGbt() {
  // Maps (and sets) are sorted, so the first element is the smallest,
  // and the last element is the largest.

  const uint32_t ts_now = time(nullptr);

  for (auto itr = rawgbtMap_.begin(); itr != rawgbtMap_.end(); ) {
    const uint32_t ts  = gbtKeyGetTime(itr->first);
    const bool isEmpty = gbtKeyIsEmptyBlock(itr->first);
    const uint32_t height = gbtKeyGetHeight(itr->first);

    // gbt expired time
    const uint32_t expiredTime = ts + (isEmpty ? kEmptyGbtLifeTime_ : kGbtLifeTime_);

    if (expiredTime > ts_now) {
      // not expired
      ++itr;
    } else {
      // remove expired gbt
      LOG(INFO) << "remove timeout rawgbt: " << date("%F %T", ts) << "|" << ts <<
      ", height:" << height << ", isEmptyBlock:" << (isEmpty ? 1 : 0);

      // c++11: returns an iterator to the next element in the map
      itr = rawgbtMap_.erase(itr);
    }
  }
}

void JobMaker::sendStratumJob(const char *gbt) {
  string latestNmcAuxBlockJson;
  {
    ScopeLock sl(auxJsonlock_);
    latestNmcAuxBlockJson = latestNmcAuxBlockJson_;
  }

  RskWork currentRskBlockJson;
  {
    ScopeLock sl(rskWorkAccessLock_);
    currentRskBlockJson = *(currentRskWork_ ? currentRskWork_ : new RskWork());
  }

  StratumJob sjob;
  if (!sjob.initFromGbt(gbt, poolCoinbaseInfo_, poolPayoutAddr_, blockVersion_,
                        latestNmcAuxBlockJson, currentRskBlockJson)) {
    LOG(ERROR) << "init stratum job message from gbt str fail";
    return;
  }
  const string msg = sjob.serializeToJson();

  // sent to kafka
  kafkaProducer_.produce(msg.data(), msg.size());

  // set last send time
  lastJobSendTime_ = (uint32_t)time(nullptr);

  // is an empty block job
  isLastJobEmptyBlock_ = sjob.isEmptyBlock();

  // save send timestamp to file, for monitor system
  if (!fileLastJobTime_.empty())
  	writeTime2File(fileLastJobTime_.c_str(), (uint32_t)time(nullptr));

  LOG(INFO) << "--------producer stratum job, jobId: " << sjob.jobId_
  << ", height: " << sjob.height_ << "--------";
  LOG(INFO) << "sjob: " << msg;
}

bool JobMaker::isReachTimeout() {
  uint32_t intervalSeconds = stratumJobInterval_;

  if (lastJobSendTime_ + intervalSeconds <= time(nullptr)) {
    return true;
  }
  return false;
}

<<<<<<< HEAD
void JobMaker::checkAndSendStratumJob() {
  static uint64_t lastSendBestKey = 0;
=======
void JobMaker::checkAndSendStratumJob(bool isOnlyRskUpdate) {
  static uint64_t lastSendBestKey = 0; /* height + ts */
>>>>>>> 4da19b9e

  ScopeLock sl(lock_);

  // clean expired gbt first
  clearTimeoutGbt();
  clearTimeoutGw();

  if (rawgbtMap_.size() == 0) {
    LOG(WARNING) << "RawGbt Map is empty";
    return;
  }

  bool isFindNewHeight = false;
  bool needUpdateEmptyBlockJob = false;

  // rawgbtMap_ is sorted gbt by (timestamp + height + emptyFlag),
  // so the last item is the newest/best item.
  // @see makeGbtKey()
  const uint64_t bestKey = rawgbtMap_.rbegin()->first;

  const uint32_t bestHeight = gbtKeyGetHeight(bestKey);
  const bool currentGbtIsEmpty = gbtKeyIsEmptyBlock(bestKey);
  
  // if last job is an empty block job, we need to 
  // send a new non-empty job as quick as possible.
  if (bestHeight == currBestHeight_ && isLastJobEmptyBlock_ && !currentGbtIsEmpty) {
    needUpdateEmptyBlockJob = true;
    LOG(INFO) << "--------update last empty block job--------";
  }

<<<<<<< HEAD
  if (!needUpdateEmptyBlockJob && bestKey == lastSendBestKey) {
=======
  // key: height + timestamp
  const uint64_t bestKey = gbtByHeight.rbegin()->first;
  if (bestKey == lastSendBestKey && !isOnlyRskUpdate) {
>>>>>>> 4da19b9e
    LOG(WARNING) << "bestKey is the same as last one: " << lastSendBestKey;
    return;
  }

<<<<<<< HEAD
  // The height cannot reduce in normal.
  // However, if there is indeed a height reduce,
  // isReachTimeout() will allow the new job sending.
  if (bestHeight > currBestHeight_) {
=======
  // "bestKey" doesn't include empty block flag anymore, just in case
  const uint32_t bestHeight = (uint32_t)((bestKey >> 32) & 0x000000007FFFFFFFULL);

  if (bestHeight != currBestHeight_ && !isOnlyRskUpdate) {
>>>>>>> 4da19b9e
    LOG(INFO) << ">>>> found new best height: " << bestHeight
              << ", curr: " << currBestHeight_ << " <<<<";
    isFindNewHeight = true;
  }

<<<<<<< HEAD
  if (isFindNewHeight || needUpdateEmptyBlockJob || isReachTimeout()) {
=======
  if (isFindNewHeight || isReachTimeout() || isOnlyRskUpdate) {
>>>>>>> 4da19b9e
    lastSendBestKey     = bestKey;
    currBestHeight_     = bestHeight;

    sendStratumJob(rawgbtMap_.rbegin()->second.c_str());
  }
}

uint64_t JobMaker::makeGbtKey(uint32_t gbtTime, bool isEmptyBlock, uint32_t height) {
  assert(height < 0x7FFFFFFFU);

  //
  // gbtKey:
  //  --------------------------------------------------------------------------------------
  // |               32 bits               |               31 bits              | 1 bit     |
  // | xxxxxxxx xxxxxxxx xxxxxxxx xxxxxxxx | xxxxxxx xxxxxxxx xxxxxxxx xxxxxxxx | x         |
  // |               gbtTime               |               height               | emptyFlag |
  //  --------------------------------------------------------------------------------------
  // use (!isEmptyBlock) so the key of non-empty block will large than the key of empty block.
  //
  return (((uint64_t)gbtTime) << 32) | (((uint64_t)height) << 1) | ((uint64_t)(!isEmptyBlock));
}

uint32_t JobMaker::gbtKeyGetTime(uint64_t gbtKey) {
  return (uint32_t)(gbtKey >> 32);
}

uint32_t JobMaker::gbtKeyGetHeight(uint64_t gbtKey) {
  return (uint32_t)((gbtKey >> 1) & 0x7FFFFFFFULL);
}

bool JobMaker::gbtKeyIsEmptyBlock(uint64_t gbtKey) {
  return !((bool)(gbtKey & 1ULL));
}<|MERGE_RESOLUTION|>--- conflicted
+++ resolved
@@ -44,21 +44,17 @@
 JobMaker::JobMaker(const string &kafkaBrokers,  uint32_t stratumJobInterval,
                    const string &payoutAddr, uint32_t gbtLifeTime,
                    uint32_t emptyGbtLifeTime, const string &fileLastJobTime,
-				   uint32_t rskNotifyPolicy,
+                   uint32_t rskNotifyPolicy,
                    uint32_t blockVersion, const string &poolCoinbaseInfo):
 running_(true),
 kafkaBrokers_(kafkaBrokers),
 kafkaProducer_(kafkaBrokers_.c_str(), KAFKA_TOPIC_STRATUM_JOB, RD_KAFKA_PARTITION_UA/* partition */),
 kafkaRawGbtConsumer_(kafkaBrokers_.c_str(), KAFKA_TOPIC_RAWGBT,       0/* partition */),
 kafkaNmcAuxConsumer_(kafkaBrokers_.c_str(), KAFKA_TOPIC_NMC_AUXBLOCK, 0/* partition */),
-<<<<<<< HEAD
+kafkaRawGwConsumer_(kafkaBrokers_.c_str(), KAFKA_TOPIC_RAWGW, 0/* partition */),
+rskNotifyPolicy_(rskNotifyPolicy),
 currBestHeight_(0), lastJobSendTime_(0),
 isLastJobEmptyBlock_(false),
-=======
-kafkaRawGwConsumer_(kafkaBrokers_.c_str(), KAFKA_TOPIC_RAWGW, 0/* partition */),
-rskNotifyPolicy_(rskNotifyPolicy), currBestHeight_(0), lastJobSendTime_(0),
-isLastJobEmptyBlock_(false), isLastJobNewHeight_(false),
->>>>>>> 4da19b9e
 stratumJobInterval_(stratumJobInterval),
 poolCoinbaseInfo_(poolCoinbaseInfo), poolPayoutAddrStr_(payoutAddr),
 kGbtLifeTime_(gbtLifeTime), kEmptyGbtLifeTime_(emptyGbtLifeTime),
@@ -67,12 +63,9 @@
 {
 	LOG(INFO) << "Block Version: " << std::hex << blockVersion_;
 	LOG(INFO) << "Coinbase Info: " << poolCoinbaseInfo_;
-<<<<<<< HEAD
   LOG(INFO) << "Payout Address: " << poolPayoutAddrStr_;
-=======
-  poolCoinbaseInfo_ = "/BTC.COM/";
+
   RskWork::setIsCleanJob(rskNotifyPolicy != 0);
->>>>>>> 4da19b9e
 }
 
 JobMaker::~JobMaker() {
@@ -598,13 +591,8 @@
   return false;
 }
 
-<<<<<<< HEAD
-void JobMaker::checkAndSendStratumJob() {
+void JobMaker::checkAndSendStratumJob(bool isRskUpdate) {
   static uint64_t lastSendBestKey = 0;
-=======
-void JobMaker::checkAndSendStratumJob(bool isOnlyRskUpdate) {
-  static uint64_t lastSendBestKey = 0; /* height + ts */
->>>>>>> 4da19b9e
 
   ScopeLock sl(lock_);
 
@@ -635,38 +623,21 @@
     LOG(INFO) << "--------update last empty block job--------";
   }
 
-<<<<<<< HEAD
-  if (!needUpdateEmptyBlockJob && bestKey == lastSendBestKey) {
-=======
-  // key: height + timestamp
-  const uint64_t bestKey = gbtByHeight.rbegin()->first;
-  if (bestKey == lastSendBestKey && !isOnlyRskUpdate) {
->>>>>>> 4da19b9e
+  if (!needUpdateEmptyBlockJob && !isRskUpdate && bestKey == lastSendBestKey) {
     LOG(WARNING) << "bestKey is the same as last one: " << lastSendBestKey;
     return;
   }
 
-<<<<<<< HEAD
   // The height cannot reduce in normal.
   // However, if there is indeed a height reduce,
   // isReachTimeout() will allow the new job sending.
   if (bestHeight > currBestHeight_) {
-=======
-  // "bestKey" doesn't include empty block flag anymore, just in case
-  const uint32_t bestHeight = (uint32_t)((bestKey >> 32) & 0x000000007FFFFFFFULL);
-
-  if (bestHeight != currBestHeight_ && !isOnlyRskUpdate) {
->>>>>>> 4da19b9e
     LOG(INFO) << ">>>> found new best height: " << bestHeight
               << ", curr: " << currBestHeight_ << " <<<<";
     isFindNewHeight = true;
   }
 
-<<<<<<< HEAD
-  if (isFindNewHeight || needUpdateEmptyBlockJob || isReachTimeout()) {
-=======
-  if (isFindNewHeight || isReachTimeout() || isOnlyRskUpdate) {
->>>>>>> 4da19b9e
+  if (isFindNewHeight || needUpdateEmptyBlockJob || isRskUpdate || isReachTimeout()) {
     lastSendBestKey     = bestKey;
     currBestHeight_     = bestHeight;
 
