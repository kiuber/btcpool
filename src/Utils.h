--- conflicted
+++ resolved
@@ -33,14 +33,11 @@
 #include <utilstrencodings.h>
 #include <streams.h>
 
-<<<<<<< HEAD
 #include <libconfig.h++>
 #include <glog/logging.h>
-=======
->>>>>>> af921869
-#include "zmq.hpp"
 
 #include "Common.h"
+#include "zmq.hpp"
 
 using libconfig::Setting;
 
@@ -106,7 +103,6 @@
 
 bool fileExists(const char* file);
 
-<<<<<<< HEAD
 template<typename S, typename V>
 void readFromSetting(const S &setting,
                      const string &key,
@@ -122,14 +118,10 @@
 
 bool checkBitcoinRPC(const string &rpcAddr, const string &rpcUserpass);
 
-=======
-bool checkBitcoinRPC(const string &rpcAddr, const string &rpcUserpass);
-
 // redis sorted-set uses double as its rank.
 // 37^9  = 1.299617398e+14 < 2^52 = 4.503599627e+15
 // 37^10 = 4.808584372e+15 > 2^52 = 4.503599627e+15
 // so max significand is 9 if you convert the rank as double.
 uint64_t getAlphaNumRank(const string &str, size_t significand = 9);
 
->>>>>>> af921869
 #endif