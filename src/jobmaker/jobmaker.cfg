--- conflicted
+++ resolved
@@ -29,13 +29,10 @@
     block_version = 0;
 
     rawgbt_topic = "BtcRawGbt";
-<<<<<<< HEAD
+
     auxpow_topic = "AuxPowBlock"; // kafka topic of merge mining auxpow work
     rawgw_topic = "RskRawGw"; // kafka topic of RSK merge mining
-=======
-    auxpow_topic = "AuxPowGw"; // kafka topic of merge mining auxpow work
-    rsk_rawgw_topic = "RskRawGw"; // kafka topic of RSK merge mining
->>>>>>> e7f32f08
+
     job_topic = "BtcJob";
 
     job_interval = 20; // send stratum job interval (seconds)
