/*
 The MIT License (MIT)

 Copyright (c) [2016] [BTC.COM]

 Permission is hereby granted, free of charge, to any person obtaining a copy
 of this software and associated documentation files (the "Software"), to deal
 in the Software without restriction, including without limitation the rights
 to use, copy, modify, merge, publish, distribute, sublicense, and/or sell
 copies of the Software, and to permit persons to whom the Software is
 furnished to do so, subject to the following conditions:

 The above copyright notice and this permission notice shall be included in
 all copies or substantial portions of the Software.

 THE SOFTWARE IS PROVIDED "AS IS", WITHOUT WARRANTY OF ANY KIND, EXPRESS OR
 IMPLIED, INCLUDING BUT NOT LIMITED TO THE WARRANTIES OF MERCHANTABILITY,
 FITNESS FOR A PARTICULAR PURPOSE AND NONINFRINGEMENT. IN NO EVENT SHALL THE
 AUTHORS OR COPYRIGHT HOLDERS BE LIABLE FOR ANY CLAIM, DAMAGES OR OTHER
 LIABILITY, WHETHER IN AN ACTION OF CONTRACT, TORT OR OTHERWISE, ARISING FROM,
 OUT OF OR IN CONNECTION WITH THE SOFTWARE OR THE USE OR OTHER DEALINGS IN
 THE SOFTWARE.
*/
#include <stdlib.h>
#include <stdio.h>
#include <signal.h>
#include <err.h>
#include <errno.h>
#include <unistd.h>

#include <iostream>

#include <boost/interprocess/sync/file_lock.hpp>
#include <glog/logging.h>
#include <libconfig.h++>

#include "zmq.hpp"

#include "Utils.h"
<<<<<<< HEAD
#include "StatsHttpd.h"
=======
#include "Statistics.h"
#include "RedisConnection.h"
>>>>>>> af921869

using namespace std;
using namespace libconfig;

std::shared_ptr<StatsServer> gStatsServer = nullptr;

void handler(int sig) {
  if (gStatsServer) {
    gStatsServer->stop();
  }
}

void usage() {
  fprintf(stderr, "Usage:\n\tstatshttpd -c \"statshttpd.cfg\" -l \"log_dir\"\n");
}

std::shared_ptr<StatsServer> newStatsServer(const string &chainType, const char *kafkaBrokers,
                                            const char *kafkaShareTopic, const char *kafkaCommonEventsTopic,
                                            const string &httpdHost, unsigned short httpdPort,
                                            const MysqlConnectInfo &poolDBInfo,
                                            const time_t kFlushDBInterval, const string &fileLastFlushTime,
                                            const int dupShareTrackingHeight)
{
  if (chainType == "BTC") {
    return std::make_shared<StatsServerBitcoin>(kafkaBrokers, kafkaShareTopic, kafkaCommonEventsTopic,
                                                httpdHost, httpdPort, poolDBInfo,
                                                kFlushDBInterval, fileLastFlushTime, nullptr);
  }
  else if (chainType == "ETH") {
    return std::make_shared<StatsServerEth>(kafkaBrokers, kafkaShareTopic, kafkaCommonEventsTopic,
                                            httpdHost, httpdPort, poolDBInfo,
                                            kFlushDBInterval, fileLastFlushTime,
                                            std::make_shared<DuplicateShareCheckerEth>(dupShareTrackingHeight));
  }
  else {
    LOG(FATAL) << "newStatsServer: unknown chain type " << chainType;
    return nullptr;
  }
}

int main(int argc, char **argv) {
  char *optLogDir = NULL;
  char *optConf   = NULL;
  int c;

  if (argc <= 1) {
    usage();
    return 1;
  }
  while ((c = getopt(argc, argv, "c:l:h")) != -1) {
    switch (c) {
      case 'c':
        optConf = optarg;
        break;
      case 'l':
        optLogDir = optarg;
        break;
      case 'h': default:
        usage();
        exit(0);
    }
  }

  // Initialize Google's logging library.
  google::InitGoogleLogging(argv[0]);
  FLAGS_log_dir         = string(optLogDir);
  // Log messages at a level >= this flag are automatically sent to
  // stderr in addition to log files.
  FLAGS_stderrthreshold = 3;    // 3: FATAL
  FLAGS_max_log_size    = 100;  // max log file size 100 MB
  FLAGS_logbuflevel     = -1;   // don't buffer logs
  FLAGS_stop_logging_if_full_disk = true;

  // Read the file. If there is an error, report it and exit.
  libconfig::Config cfg;
  try
  {
    cfg.readFile(optConf);
  } catch(const FileIOException &fioex) {
    std::cerr << "I/O error while reading file." << std::endl;
    return(EXIT_FAILURE);
  } catch(const ParseException &pex) {
    std::cerr << "Parse error at " << pex.getFile() << ":" << pex.getLine()
    << " - " << pex.getError() << std::endl;
    return(EXIT_FAILURE);
  }

  // lock cfg file:
  //    you can't run more than one process with the same config file
  boost::interprocess::file_lock pidFileLock(optConf);
  if (pidFileLock.try_lock() == false) {
    LOG(FATAL) << "lock cfg file fail";
    return(EXIT_FAILURE);
  }

  signal(SIGTERM, handler);
  signal(SIGINT,  handler);

  try {
    bool useMysql = true;
    cfg.lookupValue("statshttpd.use_mysql", useMysql);
    bool useRedis = false;
    cfg.lookupValue("statshttpd.use_redis", useRedis);

    MysqlConnectInfo *poolDBInfo = nullptr;
    if (useMysql) {
      int32_t poolDBPort = 3306;
      cfg.lookupValue("pooldb.port", poolDBPort);
      poolDBInfo = new MysqlConnectInfo(cfg.lookup("pooldb.host"), poolDBPort,
                                        cfg.lookup("pooldb.username"),
                                        cfg.lookup("pooldb.password"),
                                        cfg.lookup("pooldb.dbname"));
    }

    RedisConnectInfo *redisInfo = nullptr;
    string redisKeyPrefix;
    int redisKeyExpire = 0;
    int redisPublishPolicy = 0;
    int redisIndexPolicy = 0;
    uint32_t redisConcurrency = 1;

    if (useRedis) {
      int32_t redisPort = 6379;
      cfg.lookupValue("redis.port", redisPort);
      redisInfo = new RedisConnectInfo(cfg.lookup("redis.host"), redisPort, cfg.lookup("redis.password"));

      cfg.lookupValue("redis.key_prefix", redisKeyPrefix);
      cfg.lookupValue("redis.key_expire", redisKeyExpire);
      cfg.lookupValue("redis.publish_policy", redisPublishPolicy);
      cfg.lookupValue("redis.index_policy", redisIndexPolicy);
      cfg.lookupValue("redis.concurrency", redisConcurrency);
    }
    
    string fileLastFlushTime;

    int32_t port = 8080;
    int32_t flushInterval = 20;
    int32_t dupShareTrackingHeight = 3;
    cfg.lookupValue("statshttpd.port", port);
    cfg.lookupValue("statshttpd.flush_db_interval", flushInterval);
<<<<<<< HEAD
    cfg.lookupValue("statshttpd.file_last_flush_time", fileLastFlushTime);
    cfg.lookupValue("dup_share_checker.tracking_height_number", dupShareTrackingHeight);
    gStatsServer = newStatsServer(cfg.lookup("statshttpd.chain_type"),
                                  cfg.lookup("kafka.brokers").c_str(),
                                  cfg.lookup("statshttpd.share_topic").c_str(),
                                  cfg.lookup("statshttpd.common_events_topic").c_str(),
                                  cfg.lookup("statshttpd.ip").c_str(),
                                  (unsigned short)port, *poolDBInfo,
                                  (time_t)flushInterval, fileLastFlushTime,
                                  dupShareTrackingHeight);
=======
    cfg.lookupValue("statshttpd.file_last_flush_time",   fileLastFlushTime);
    gStatsServer = new StatsServer(cfg.lookup("kafka.brokers").c_str(),
                                   cfg.lookup("statshttpd.ip").c_str(),
                                   (unsigned short)port, poolDBInfo,
                                   redisInfo, redisConcurrency, redisKeyPrefix,
                                   redisKeyExpire, redisPublishPolicy, redisIndexPolicy,
                                   (time_t)flushInterval, fileLastFlushTime);
>>>>>>> af921869
    if (gStatsServer->init()) {
    	gStatsServer->run();
    }
  }
  catch (std::exception & e) {
    LOG(FATAL) << "exception: " << e.what();
    return 1;
  }

  google::ShutdownGoogleLogging();
  return 0;
}<|MERGE_RESOLUTION|>--- conflicted
+++ resolved
@@ -37,12 +37,8 @@
 #include "zmq.hpp"
 
 #include "Utils.h"
-<<<<<<< HEAD
 #include "StatsHttpd.h"
-=======
-#include "Statistics.h"
 #include "RedisConnection.h"
->>>>>>> af921869
 
 using namespace std;
 using namespace libconfig;
@@ -62,18 +58,24 @@
 std::shared_ptr<StatsServer> newStatsServer(const string &chainType, const char *kafkaBrokers,
                                             const char *kafkaShareTopic, const char *kafkaCommonEventsTopic,
                                             const string &httpdHost, unsigned short httpdPort,
-                                            const MysqlConnectInfo &poolDBInfo,
+                                            const MysqlConnectInfo *poolDBInfo, const RedisConnectInfo *redisInfo,
+                                            const uint32_t redisConcurrency, const string &redisKeyPrefix, const int redisKeyExpire,
+                                            const int redisPublishPolicy, const int redisIndexPolicy,
                                             const time_t kFlushDBInterval, const string &fileLastFlushTime,
                                             const int dupShareTrackingHeight)
 {
   if (chainType == "BTC") {
     return std::make_shared<StatsServerBitcoin>(kafkaBrokers, kafkaShareTopic, kafkaCommonEventsTopic,
-                                                httpdHost, httpdPort, poolDBInfo,
+                                                httpdHost, httpdPort, poolDBInfo, redisInfo,
+                                                redisConcurrency, redisKeyPrefix, redisKeyExpire,
+                                                redisPublishPolicy, redisIndexPolicy,
                                                 kFlushDBInterval, fileLastFlushTime, nullptr);
   }
   else if (chainType == "ETH") {
     return std::make_shared<StatsServerEth>(kafkaBrokers, kafkaShareTopic, kafkaCommonEventsTopic,
-                                            httpdHost, httpdPort, poolDBInfo,
+                                            httpdHost, httpdPort, poolDBInfo, redisInfo,
+                                            redisConcurrency, redisKeyPrefix, redisKeyExpire,
+                                            redisPublishPolicy, redisIndexPolicy,
                                             kFlushDBInterval, fileLastFlushTime,
                                             std::make_shared<DuplicateShareCheckerEth>(dupShareTrackingHeight));
   }
@@ -183,7 +185,6 @@
     int32_t dupShareTrackingHeight = 3;
     cfg.lookupValue("statshttpd.port", port);
     cfg.lookupValue("statshttpd.flush_db_interval", flushInterval);
-<<<<<<< HEAD
     cfg.lookupValue("statshttpd.file_last_flush_time", fileLastFlushTime);
     cfg.lookupValue("dup_share_checker.tracking_height_number", dupShareTrackingHeight);
     gStatsServer = newStatsServer(cfg.lookup("statshttpd.chain_type"),
@@ -191,18 +192,11 @@
                                   cfg.lookup("statshttpd.share_topic").c_str(),
                                   cfg.lookup("statshttpd.common_events_topic").c_str(),
                                   cfg.lookup("statshttpd.ip").c_str(),
-                                  (unsigned short)port, *poolDBInfo,
+                                  (unsigned short)port, poolDBInfo,
+                                  redisInfo, redisConcurrency, redisKeyPrefix,
+                                  redisKeyExpire, redisPublishPolicy, redisIndexPolicy,
                                   (time_t)flushInterval, fileLastFlushTime,
                                   dupShareTrackingHeight);
-=======
-    cfg.lookupValue("statshttpd.file_last_flush_time",   fileLastFlushTime);
-    gStatsServer = new StatsServer(cfg.lookup("kafka.brokers").c_str(),
-                                   cfg.lookup("statshttpd.ip").c_str(),
-                                   (unsigned short)port, poolDBInfo,
-                                   redisInfo, redisConcurrency, redisKeyPrefix,
-                                   redisKeyExpire, redisPublishPolicy, redisIndexPolicy,
-                                   (time_t)flushInterval, fileLastFlushTime);
->>>>>>> af921869
     if (gStatsServer->init()) {
     	gStatsServer->run();
     }
