/*
 The MIT License (MIT)

 Copyright (c) [2016] [BTC.COM]

 Permission is hereby granted, free of charge, to any person obtaining a copy
 of this software and associated documentation files (the "Software"), to deal
 in the Software without restriction, including without limitation the rights
 to use, copy, modify, merge, publish, distribute, sublicense, and/or sell
 copies of the Software, and to permit persons to whom the Software is
 furnished to do so, subject to the following conditions:

 The above copyright notice and this permission notice shall be included in
 all copies or substantial portions of the Software.

 THE SOFTWARE IS PROVIDED "AS IS", WITHOUT WARRANTY OF ANY KIND, EXPRESS OR
 IMPLIED, INCLUDING BUT NOT LIMITED TO THE WARRANTIES OF MERCHANTABILITY,
 FITNESS FOR A PARTICULAR PURPOSE AND NONINFRINGEMENT. IN NO EVENT SHALL THE
 AUTHORS OR COPYRIGHT HOLDERS BE LIABLE FOR ANY CLAIM, DAMAGES OR OTHER
 LIABILITY, WHETHER IN AN ACTION OF CONTRACT, TORT OR OTHERWISE, ARISING FROM,
 OUT OF OR IN CONNECTION WITH THE SOFTWARE OR THE USE OR OTHER DEALINGS IN
 THE SOFTWARE.
 */

#include "CommonBitcoin.h"
#include <arith_uint256.h>

uint64 TargetToDiff(uint256 &target) {
  arith_uint256 t = UintToArith256(target);
  uint64_t difficulty;
  BitsToDifficulty(t.GetCompact(), &difficulty);
  return difficulty;
}

uint64 TargetToDiff(const string &str) {
  uint256 t = uint256S(str);
  return TargetToDiff(t);
}

void BitsToTarget(uint32 bits, uint256 & target) {
  target = ArithToUint256(arith_uint256().SetCompact(bits));
}
#ifdef CHAIN_TYPE_LTC
static const uint32 BITS_DIFF1 = 0x1f00ffff;
#else
static const uint32 BITS_DIFF1 = 0x1d00ffff;
<<<<<<< HEAD
#endif
=======
>>>>>>> b4cd4f1f
static const uint32 SHIFTS_DIFF1 = (BITS_DIFF1 >> 24) & 0xff;
static const auto TARGET_DIFF1 = arith_uint256().SetCompact(BITS_DIFF1);

static uint32 _DiffToBits(uint64 diff) {
  uint64 nbytes = (BITS_DIFF1 >> 24) & 0xff;
  uint64 value  = BITS_DIFF1 & 0xffffffULL;

  if (diff == 0) {
    return 1;
  }

  while (diff % 256 == 0) {
    nbytes -= 1;
    diff /= 256;
  }

  if (value % diff == 0) {
    value /= diff;
  }
  else if ((value << 8) % diff == 0) {
    nbytes -= 1;
    value <<= 8;
    value /= diff;
  }
  else {
    return 1;
  }

  if (value > 0x00ffffffULL) {
    return 1;  // overflow... should not happen
  }
  return (uint32)(value | (nbytes << 24));
}

static std::array<uint256, 64> GenerateDiff2TargetTable() {
  std::array<uint256, 64> table;
  uint32_t shifts = 0;
  for (auto &target : table) {
    target = ArithToUint256(TARGET_DIFF1 >> (shifts++));
  }
  return table;
}

static const auto kDiff2TargetTable = GenerateDiff2TargetTable();

void DiffToTarget(uint64 diff, uint256 &target, bool useTable) {
  if (useTable) {
    // try to find by table
    const uint64_t p = (uint64_t)log2(diff);
    if (p < (sizeof(kDiff2TargetTable)/sizeof(kDiff2TargetTable[0])) &&
        diff == (1ull << p)) {
      target = kDiff2TargetTable[p];
      return;
    }
  }

  // if we use the above table, it's big enough, we don't need to calc anymore
  BitsToTarget(_DiffToBits(diff), target);
}

void BitsToDifficulty(uint32 bits, double *difficulty) {
  uint32 nShift = (bits >> 24) & 0xff;
  double dDiff = (double)0x0000ffff / (double)(bits & 0x00ffffff);
  while (nShift < SHIFTS_DIFF1) {
    dDiff *= 256.0;
    nShift++;
  }
  while (nShift > SHIFTS_DIFF1) {
    dDiff /= 256.0;
    nShift--;
  }
  *difficulty = dDiff;
}

void BitsToDifficulty(uint32 bits, uint64 *difficulty) {
  double diff;
  BitsToDifficulty(bits, &diff);
  *difficulty = (uint64)diff;
}<|MERGE_RESOLUTION|>--- conflicted
+++ resolved
@@ -40,14 +40,13 @@
 void BitsToTarget(uint32 bits, uint256 & target) {
   target = ArithToUint256(arith_uint256().SetCompact(bits));
 }
+
 #ifdef CHAIN_TYPE_LTC
 static const uint32 BITS_DIFF1 = 0x1f00ffff;
 #else
 static const uint32 BITS_DIFF1 = 0x1d00ffff;
-<<<<<<< HEAD
 #endif
-=======
->>>>>>> b4cd4f1f
+
 static const uint32 SHIFTS_DIFF1 = (BITS_DIFF1 >> 24) & 0xff;
 static const auto TARGET_DIFF1 = arith_uint256().SetCompact(BITS_DIFF1);
 
