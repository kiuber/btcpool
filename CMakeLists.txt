cmake_minimum_required (VERSION 2.6)

project (BTCPOOL)
set(CMAKE_MODULE_PATH ${CMAKE_MODULE_PATH} "${CMAKE_SOURCE_DIR}/cmake/Modules/")

###################################### Options ######################################
message("") # empty line
message("------------------------------- Options -------------------------------")

# packname postfix will be different with some optional feature enabled
set(POOL__DEB_PACKNAME_POSTFIX "")

#
# Build Type: -DCMAKE_BUILD_TYPE=Debug|Release
# Default: Release
#
if(NOT CMAKE_BUILD_TYPE)
  set(CMAKE_BUILD_TYPE Release)
endif()
message("-- Build Type: ${CMAKE_BUILD_TYPE} (-DCMAKE_BUILD_TYPE=${CMAKE_BUILD_TYPE})")
IF(CMAKE_BUILD_TYPE MATCHES Debug)
  set(CMAKE_CXX_FLAGS "-g -O0 -Wall")
ELSEIF(CMAKE_BUILD_TYPE MATCHES Release)
  set(CMAKE_CXX_FLAGS "-g -O2 -Wall")
ELSE()
  set(CMAKE_CXX_FLAGS "-g -Wall")
ENDIF()

# compiler options
set(CMAKE_CXX_COMPILER "g++")
set(CMAKE_C_COMPILER "gcc")
# set C++ standard
set(CMAKE_CXX_STANDARD 11)
# stop building after the first error
set(CMAKE_CXX_FLAGS "${CMAKE_CXX_FLAGS} -fmax-errors=1")

# The number of concurrent jobs when compiling a third-party library
if(JOBS)
  message("-- Concurrent Jobs: ${JOBS} (-DJOBS=${JOBS})")
  set(MAKE_JOBS "-j${JOBS}") 
else()
  message("-- Concurrent Jobs: 1 (-DJOBS=1)")
  set(MAKE_JOBS "") 
endif()

option(USE_CUDA "Use cuda in build" ON)
# Use Nvidia CUDA in build
if(USE_CUDA)
  message("-- Use Nvidia CUDA in build: Enabled (-DUSE_CUDA=ON)")
else()
  message("-- Use Nvidia CUDA in build: Disabled (-DUSE_CUDA=OFF)")
  message("    WARNING: Bytom share checking will be too slow without Nvidia CUDA.")
endif()

#
# Chain Type
#
if(NOT CHAIN_TYPE)
  message(FATAL_ERROR "Chain type not defined! (-DCHAIN_TYPE=BTC|BCH|UBTC|SBTC)")
endif()
# Bitcoin
if (CHAIN_TYPE STREQUAL "BTC")
  set(CHAIN_NAME "Bitcoin Core")
  set(POOL__DEB_PACKNAME_POSTFIX "${POOL__DEB_PACKNAME_POSTFIX}-bitcoin")
  set(POOL__DEFAULT_INSTALL_PREFIX "/work/btcpool.btc")

  if (HAVE_KEY_IO_H)
    add_definitions(-DINCLUDE_BTC_KEY_IO_H)
  endif()

  add_definitions(-DCHAIN_TYPE_BTC)
  add_definitions(-DKAFKA_TOPIC_PREFIX="") # for compatibility with old deployments, let it empty.
  add_definitions(-DZOOKEEPER_NODE_POSTFIX="") # for compatibility with old deployments, let it empty.

# BitcoinCash
elseif(CHAIN_TYPE STREQUAL "BCH")
  set(CHAIN_NAME "Bitcoin ABC")
  set(POOL__DEB_PACKNAME_POSTFIX "${POOL__DEB_PACKNAME_POSTFIX}-bitcoincash")
  set(POOL__DEFAULT_INSTALL_PREFIX "/work/btcpool.bcc") # for compatibility with old deployments, use bcc instead of bch.

  add_definitions(-DCHAIN_TYPE_BCH)
  add_definitions(-DKAFKA_TOPIC_PREFIX="") # for compatibility with old deployments, let it empty.
  add_definitions(-DZOOKEEPER_NODE_POSTFIX="") # for compatibility with old deployments, let it empty.

# UnitiedBitcoin
elseif(CHAIN_TYPE STREQUAL "UBTC")
  set(CHAIN_NAME "United Bitcoin")
  set(POOL__DEB_PACKNAME_POSTFIX "${POOL__DEB_PACKNAME_POSTFIX}-unitedbitcoin")
  set(POOL__DEFAULT_INSTALL_PREFIX "/work/btcpool.ubtc")

  add_definitions(-DCHAIN_TYPE_UBTC)
  add_definitions(-DKAFKA_TOPIC_PREFIX="UBTC_")
  add_definitions(-DZOOKEEPER_NODE_POSTFIX="_ubtc")

# SuperBitcoin
elseif(CHAIN_TYPE STREQUAL "SBTC")
  set(CHAIN_NAME "Super Bitcoin")
  set(POOL__DEB_PACKNAME_POSTFIX "${POOL__DEB_PACKNAME_POSTFIX}-superbitcoin")
  set(POOL__DEFAULT_INSTALL_PREFIX "/work/btcpool.sbtc")

  add_definitions(-DCHAIN_TYPE_SBTC)
  add_definitions(-DKAFKA_TOPIC_PREFIX="SBTC_")
  add_definitions(-DZOOKEEPER_NODE_POSTFIX="_sbtc")

# Unknown
else()
  message("Unknown chain type! (-DCHAIN_TYPE=${CHAIN_TYPE})")
  message(FATAL_ERROR "Supported chain type: BTC|BCH|UBTC|SBTC")
endif()

message("-- Chain Type: ${CHAIN_NAME} (-DCHAIN_TYPE=${CHAIN_TYPE})")


# add a macro that needed by chain's source code
add_definitions(-DHAVE_CONFIG_H)


#
# Root Dir of Chain's Source Code
#
if(NOT CHAIN_SRC_ROOT)
  message(FATAL_ERROR "Root dir of chain's source code not defined! (-DCHAIN_SRC_ROOT=<path>)")
endif()
message("-- Root Dir of ${CHAIN_NAME}: ${CHAIN_SRC_ROOT} (-DCHAIN_SRC_ROOT=${CHAIN_SRC_ROOT})")
if (NOT EXISTS "${CHAIN_SRC_ROOT}/src/version.h")
  message(FATAL_ERROR "The source code of ${CHAIN_NAME} not exists!")
endif()


###
# Rebuild Bytom's Shared Library
###
option(REBUILD_BH_SHARED "Rebuild Bytom's Shared Library" OFF)

if(REBUILD_BH_SHARED)
  message("-- Rebuild Bytom's Shared Library: Enabled (-DREBUILD_BH_SHARED=ON)")
  message("    golang required.")
  message("    https://github.com/Bytom/bytom need to be cloned to $GOPATH/src")
  message("    If you want to update the prebuild bh_shared.a/bh_shared.h,")
  message("    you can copy them from ${CMAKE_BINARY_DIR}/src/bytom to ${PROJECT_SOURCE_DIR}/prebuild/bytom")

  set(BH_SHARED_INCLUDE_DIR ${CMAKE_BINARY_DIR}/src)
  set(BH_SHARED_LIBRARY ${BH_SHARED_INCLUDE_DIR}/bytom/bh_shared.a)
else()
  message("-- Rebuild Bytom's Shared Library: Disabled (-DREBUILD_BH_SHARED=OFF)")
  message("    The prebuild bh_shared.a/bh_shared.h in ${PROJECT_SOURCE_DIR}/prebuild/bytom will be used")

  set(BH_SHARED_INCLUDE_DIR ${PROJECT_SOURCE_DIR}/prebuild)
  set(BH_SHARED_LIBRARY ${BH_SHARED_INCLUDE_DIR}/bytom/bh_shared.a)
endif()

# ###
# # Rebuild Bytom's GPU (Nvidia CUDA) Codes
# ###
# option(REBUILD_GPU_CODE "Rebuild Bytom's GPU (Nvidia CUDA) Codes" OFF)
# 
# if(REBUILD_GPU_CODE)
#   message("-- Rebuild Bytom's GPU (Nvidia CUDA) Codes: Enabled (-DREBUILD_GPU_CODE=ON)")
#   message("    Nvidia CUDA toolkit 9.1 or later required (https://developer.nvidia.com/cuda-downloads).")
#   message("    https://github.com/Bytom/bytom need to be cloned to $GOPATH/src")
#   message("    If you want to update the prebuild libGpuTs.a,")
#   message("    you can copy it from ${CMAKE_BINARY_DIR}/src/bytom/cutil/src to ${PROJECT_SOURCE_DIR}/prebuild/bytom")
# 
#   set(GPUTS_LIBRARY GpuTs)
# else()
#   message("-- Rebuild Bytom's GPU (Nvidia CUDA) Codes: Disabled (-DREBUILD_GPU_CODE=OFF)")
#   message("    The prebuild libGpuTs.a in ${PROJECT_SOURCE_DIR}/prebuild/bytom will be used ")
# 
#   set(GPUTS_LIBRARY ${PROJECT_SOURCE_DIR}/prebuild/bytom/libGpuTs.a)
# endif()


###
# work with stratum switcher
###
option(POOL__WORK_WITH_STRATUM_SWITCHER "Work with Stratum Switcher" OFF)

if(POOL__WORK_WITH_STRATUM_SWITCHER)
  message("-- Work with Stratum Switcher: Enabled (-DPOOL__WORK_WITH_STRATUM_SWITCHER=ON)")
  add_definitions(-DWORK_WITH_STRATUM_SWITCHER)
  set(POOL__DEB_PACKNAME_POSTFIX "${POOL__DEB_PACKNAME_POSTFIX}-withswitcher")
else()
  message("-- Work with Stratum Switcher: Disabled (-DPOOL__WORK_WITH_STRATUM_SWITCHER=OFF)")
endif()


###
# user defined coinbase info
###
option(POOL__USER_DEFINED_COINBASE "User Defined Coinbase" OFF)

# the size of user defined coinbase, default is 10 bytes
if (NOT POOL__USER_DEFINED_COINBASE_SIZE)
  set(POOL__USER_DEFINED_COINBASE_SIZE 10)
endif()

if (POOL__USER_DEFINED_COINBASE)
  message("-- User Defined Coinbase: Enabled (-DPOOL__USER_DEFINED_COINBASE=ON)")
  message("-- The Size of User Defined Coinbase: ${POOL__USER_DEFINED_COINBASE_SIZE} Bytes (-DPOOL__USER_DEFINED_COINBASE_SIZE=${POOL__USER_DEFINED_COINBASE_SIZE})")
  add_definitions(-DUSER_DEFINED_COINBASE)
  add_definitions(-DUSER_DEFINED_COINBASE_SIZE=${POOL__USER_DEFINED_COINBASE_SIZE})
  set(POOL__DEB_PACKNAME_POSTFIX "${POOL__DEB_PACKNAME_POSTFIX}-usercoinbase${POOL__USER_DEFINED_COINBASE_SIZE}")
else()
  message("-- User Defined Coinbase: Disabled (-DPOOL__USER_DEFINED_COINBASE=OFF)")
endif()


###
# options for install & package
###

# install prefix
if(NOT POOL__INSTALL_PREFIX)
  set(POOL__INSTALL_PREFIX ${POOL__DEFAULT_INSTALL_PREFIX})
endif()
message("-- Install Prefix: ${POOL__INSTALL_PREFIX} (-DPOOL__INSTALL_PREFIX=${POOL__INSTALL_PREFIX})")
set(CMAKE_INSTALL_PREFIX ${POOL__INSTALL_PREFIX})

# Debian/Ubuntu software package
if(POOL__GENERATE_DEB_PACKAGE)
  message("-- Generate Debian/Ubuntu software package: Enabled (-DPOOL__GENERATE_DEB_PACKAGE=ON)")
else()
  message("-- Generate Debian/Ubuntu software package: Disabled (-DPOOL__GENERATE_DEB_PACKAGE=OFF)")
endif()


###################################### Libs ######################################
message("") # empty line
message("------------------------------- Libs -------------------------------")

#
# chain's libs
#
set(BITCOIN_LIBRARIES
  "${CHAIN_SRC_ROOT}/src/libbitcoin_common.a"
  "${CHAIN_SRC_ROOT}/src/libbitcoin_consensus.a"
  "${CHAIN_SRC_ROOT}/src/libbitcoin_util.a"
  "${CHAIN_SRC_ROOT}/src/crypto/libbitcoin_crypto.a")

list(GET BITCOIN_LIBRARIES 0 BITCOIN_LIBRARIE)
if (NOT EXISTS ${BITCOIN_LIBRARIE})
  message(STATUS "building ${CHAIN_NAME}...")
  execute_process(WORKING_DIRECTORY "${CHAIN_SRC_ROOT}" COMMAND ./autogen.sh)
  execute_process(WORKING_DIRECTORY "${CHAIN_SRC_ROOT}" COMMAND ./configure --with-gui=no --disable-wallet --disable-tests --disable-bench)
  execute_process(WORKING_DIRECTORY "${CHAIN_SRC_ROOT}" COMMAND make ${MAKE_JOBS})
endif()

foreach(BITCOIN_LIBRARIE ${BITCOIN_LIBRARIES})
  if (NOT EXISTS ${BITCOIN_LIBRARIE})
    message(FATAL_ERROR "${BITCOIN_LIBRARIE} not exists!")
  endif()
endforeach()


#
# libsecp256k1
#
set(secp256k1_DIR "${CHAIN_SRC_ROOT}/src/secp256k1")
set(secp256k1_LIBRARIES "${secp256k1_DIR}/.libs/libsecp256k1.a")
if (NOT EXISTS ${secp256k1_LIBRARIES})
  message(STATUS "build secp256k1...")
  execute_process(WORKING_DIRECTORY "${secp256k1_DIR}" COMMAND ./autogen.sh)
  execute_process(WORKING_DIRECTORY "${secp256k1_DIR}" COMMAND ./configure --enable-module-recovery)
  execute_process(WORKING_DIRECTORY "${secp256k1_DIR}" COMMAND make ${MAKE_JOBS})
endif()
if (NOT EXISTS ${secp256k1_LIBRARIES})
  message(FATAL_ERROR "build secp256k1 failed!")
endif()

find_package(OpenSSL)
if(NOT OPENSSL_FOUND)
  message(FATAL_ERROR "OpenSSL not found!")
endif()

find_package(LibConfig)
if(NOT LIBCONFIG_FOUND)
  message(FATAL_ERROR "LibConfig not found!")
endif()

find_package(Glog)
if(NOT GLOG_FOUND)
message(FATAL_ERROR "Glog not found!")
endif()

find_package(libzmq)
if(NOT LIBZMQ_FOUND)
  message(FATAL_ERROR "libzmq not found!")
endif()

find_package(CURL)
if(NOT CURL_FOUND)
  message(FATAL_ERROR "libcurl not found!")
endif()

find_package(LibEvent)
if(NOT LibEvent_FOUND)
  message(FATAL_ERROR "libevent2 not found!")
endif()

find_package(Boost 1.36.0 COMPONENTS thread filesystem system regex program_options)
if(NOT Boost_FOUND)
  message(FATAL_ERROR "Boost not found!")
endif()

find_package(ZookeeperC)
if(NOT ZOOKEEPER_FOUND)
  message(FATAL_ERROR "libzookeeper-mt not found!")
endif()

find_package(LibGMP)
if(NOT GMP_FOUND)
  message(FATAL_ERROR "libgmp not found!")
endif()

find_package(LibHiredis)
if(NOT HIREDIS_FOUND)
  message(FATAL_ERROR "libhiredis not found!")
endif()

find_package(LibPthread)
if(NOT PTHREAD_FOUND)
  message(FATAL_ERROR "libpthread not found!")
endif()

find_package(KafkaC)
if(NOT KAFKA_FOUND)
  message(FATAL_ERROR "librdkafka not found!")
endif()

if(USE_CUDA)
  find_package(CUDA 9.1)
  if(NOT CUDA_FOUND)
    message(WARNING "cuda 9.1 not found! USE_CUDA set to OFF")
    set(USE_CUDA OFF)
  endif()
endif()

message("") # add an empty line

execute_process(COMMAND mysql_config --libs_r OUTPUT_VARIABLE MYSQL_LIB OUTPUT_STRIP_TRAILING_WHITESPACE)
execute_process(COMMAND mysql_config --include OUTPUT_VARIABLE MYSQL_INCLUDE OUTPUT_STRIP_TRAILING_WHITESPACE)
message("-- MySQL include: ${MYSQL_INCLUDE}")
message("-- MySQL library: ${MYSQL_LIB}")
if(NOT MYSQL_LIB)
  message(FATAL_ERROR "MySQL library not found!")
endif()
if(NOT MYSQL_INCLUDE)
  message(FATAL_ERROR "MySQL header not found!")
endif()

###################################### Building Tools ######################################

# Find binutils
message("-- CMAKE_OBJCOPY: ${CMAKE_OBJCOPY}")
if(NOT CMAKE_OBJCOPY)
  message("-- CMAKE_OBJCOPY not found, debug info will not separated from targets")
  mark_as_advanced(CMAKE_OBJCOPY)
endif()

###################################### Targets ######################################

if (REBUILD_BH_SHARED)
  message("-- rebuilding Bytom's shared library...")
  execute_process(
    COMMAND go build -buildmode=c-archive -o ${BH_SHARED_LIBRARY} ${CMAKE_SOURCE_DIR}/src/bytom/bh_shared.go
  )
endif()

add_subdirectory(src/libethash)
add_subdirectory(src/libblake2)

if(USE_CUDA)
  set(USE_CUDA_INCLUDE_DIRECTORY ${CUDA_INCLUDE_DIRECTORIES})
  add_subdirectory(src/bytom/cutil)
  set(USE_CUDA_LIBRARIES GpuTs ${CUDA_LIBRARIES} ${CUDA_CUBLAS_LIBRARIES})
else()
  add_definitions(-DNO_CUDA)
endif(USE_CUDA)

include_directories(src test ${CHAIN_SRC_ROOT}/src ${CHAIN_SRC_ROOT}/src/config ${CHAIN_SRC_ROOT}/src/secp256k1/include
                    ${OPENSSL_INCLUDE_DIR} ${Boost_INCLUDE_DIRS} ${LIBZMQ_INCLUDE_DIR} ${GLOG_INCLUDE_DIRS}
                    ${LIBEVENT_INCLUDE_DIR} ${MYSQL_INCLUDE} ${USE_CUDA_INCLUDE_DIRECTORY} ${BH_SHARED_INCLUDE_DIR})

set(THIRD_LIBRARIES ${BITCOIN_LIBRARIES} ${OPENSSL_CRYPTO_LIBRARY} ${OPENSSL_SSL_LIBRARY} ${Boost_LIBRARIES} ${LIBCONFIGPP_LIBRARY}
                    ${LIBZMQ_LIBRARIES} ${GLOG_LIBRARIES} ${CURL_LIBRARIES} ${ZOOKEEPER_LIBRARIES} ${KAFKA_LIBRARIES} ${LIBEVENT_LIB}
<<<<<<< HEAD
                    ${LIBEVENT_PTHREADS_LIB} ${secp256k1_LIBRARIES} ${PTHREAD_LIBRARIES} ${MYSQL_LIB} ${GMP_LIBRARIES} 
                    ethash blake2 ${BH_SHARED_LIBRARY} ${USE_CUDA_LIBRARIES})
=======
                    ${LIBEVENT_PTHREADS_LIB} ${secp256k1_LIBRARIES} ${PTHREAD_LIBRARIES} ${MYSQL_LIB} ${GMP_LIBRARIES} ${Hiredis_LIBRARIES})
>>>>>>> af921869

file(GLOB LIB_SOURCES src/*.cc src/rsk/*.cc src/bytom/*.cc)
add_library(btcpool STATIC ${LIB_SOURCES})

file(GLOB_RECURSE TEST_SOURCES test/*.cc)
add_executable(unittest ${TEST_SOURCES})
target_link_libraries(unittest btcpool ${THIRD_LIBRARIES})

file(GLOB_RECURSE GBTMAKER_SOURCES src/gbtmaker/*.cc)
add_executable(gbtmaker ${GBTMAKER_SOURCES})
target_link_libraries(gbtmaker btcpool ${THIRD_LIBRARIES})

set(GWMAKER_SOURCES src/gwmaker/GwMakerMain.cc)
add_executable(gwmaker ${GWMAKER_SOURCES})
target_link_libraries(gwmaker btcpool ${THIRD_LIBRARIES})

file(GLOB_RECURSE NMC_AUXBLOCK_MAKER_SOURCES src/nmcauxmaker/*.cc)
add_executable(nmcauxmaker ${NMC_AUXBLOCK_MAKER_SOURCES})
target_link_libraries(nmcauxmaker btcpool ${THIRD_LIBRARIES})

file(GLOB_RECURSE JOBMAKER_SOURCES src/jobmaker/*.cc)
add_executable(jobmaker ${JOBMAKER_SOURCES})
target_link_libraries(jobmaker btcpool ${THIRD_LIBRARIES})

file(GLOB_RECURSE SSERVER_SOURCES src/sserver/*.cc)
add_executable(sserver ${SSERVER_SOURCES})
# add_dependencies(sserver build_bythom_shared)
target_link_libraries(sserver btcpool ${THIRD_LIBRARIES})

file(GLOB_RECURSE STATSHTTPD_SOURCES src/statshttpd/*.cc)
add_executable(statshttpd ${STATSHTTPD_SOURCES})
target_link_libraries(statshttpd btcpool ${THIRD_LIBRARIES})

file(GLOB_RECURSE SHARELOGGER_SOURCES src/sharelogger/*.cc)
add_executable(sharelogger ${SHARELOGGER_SOURCES})
target_link_libraries(sharelogger btcpool ${THIRD_LIBRARIES})

file(GLOB_RECURSE SLPARSER_SOURCES src/slparser/*.cc)
add_executable(slparser ${SLPARSER_SOURCES})
target_link_libraries(slparser btcpool ${THIRD_LIBRARIES})

file(GLOB_RECURSE BLKMAKER_SOURCES src/blkmaker/*.cc)
add_executable(blkmaker ${BLKMAKER_SOURCES})
target_link_libraries(blkmaker btcpool ${THIRD_LIBRARIES})

file(GLOB_RECURSE SIMULATOR_SOURCES src/simulator/*.cc)
add_executable(simulator ${SIMULATOR_SOURCES})
target_link_libraries(simulator btcpool ${THIRD_LIBRARIES})

file(GLOB_RECURSE POOLWATCHER_SOURCES src/poolwatcher/*.cc)
add_executable(poolwatcher ${POOLWATCHER_SOURCES})
target_link_libraries(poolwatcher btcpool ${THIRD_LIBRARIES})


###################################### Install & Package ######################################
message("") # empty line
message("------------------------------- Install & Package -------------------------------")

###
# `make install` support
###

# targets
set(INSTALL_TARGETS
        blkmaker
        gbtmaker
        gwmaker
        jobmaker
        nmcauxmaker
        poolwatcher
        sharelogger
        simulator
        slparser
        sserver
        statshttpd)

# testcase
set(INSTALL_TEST_TARGETS
        unittest)

# tmp dir for install & packet
set(PACKAGE_TMP_DIR ${CMAKE_BINARY_DIR}/package_tmp)

# init folders & copy configure files
install(CODE "execute_process(WORKING_DIRECTORY ${CMAKE_BINARY_DIR} COMMAND bash ${CMAKE_SOURCE_DIR}/install/init_package_folders.sh)"
        COMPONENT main)

# separate debug info from targets
if(CMAKE_OBJCOPY)
  foreach(tgt ${INSTALL_TARGETS} ${INSTALL_TEST_TARGETS})
    add_custom_command(TARGET ${tgt} POST_BUILD
      COMMAND ${CMAKE_OBJCOPY} --only-keep-debug $<TARGET_FILE:${tgt}> $<TARGET_FILE:${tgt}>.dbg
      COMMAND ${CMAKE_OBJCOPY} --strip-debug $<TARGET_FILE:${tgt}>
      COMMAND ${CMAKE_OBJCOPY} --add-gnu-debuglink=$<TARGET_FILE:${tgt}>.dbg $<TARGET_FILE:${tgt}>)
  endforeach()
endif()

# install targets , dirs & files
foreach(tgt ${INSTALL_TARGETS})
  # binary
  install(PROGRAMS     ${CMAKE_BINARY_DIR}/${tgt}
          COMPONENT   main
          DESTINATION ${POOL__INSTALL_PREFIX}/build)
  # running dir
  install(DIRECTORY   ${PACKAGE_TMP_DIR}/run_${tgt}
          COMPONENT   main
          DESTINATION ${POOL__INSTALL_PREFIX}/build)
endforeach()

# test targets
foreach(tgt ${INSTALL_TEST_TARGETS})
  # binary
  install(PROGRAMS     ${CMAKE_BINARY_DIR}/${tgt}
          COMPONENT   main
          DESTINATION ${POOL__INSTALL_PREFIX}/build)
endforeach()

# documents
install(FILES
            LICENSE
            README.md
        COMPONENT
            main
        DESTINATION
            ${POOL__INSTALL_PREFIX})

# document dirss
install(DIRECTORY
            docs
            install
            docker
        COMPONENT
            main
        DESTINATION
            ${POOL__INSTALL_PREFIX})

# install debug info
if(CMAKE_OBJCOPY)
  foreach(tgt ${INSTALL_TARGETS} ${INSTALL_TEST_TARGETS})
    install(FILES       ${CMAKE_BINARY_DIR}/${tgt}.dbg
            COMPONENT   dbginfo
            DESTINATION ${POOL__INSTALL_PREFIX}/build)
  endforeach()
endif()

# generate deb package by CPack
if(POOL__GENERATE_DEB_PACKAGE)
  set(CPACK_GENERATOR "DEB")
  set(CPACK_PACKAGE_NAME "btcpool${POOL__DEB_PACKNAME_POSTFIX}")
  set(CPACK_DEBIAN_PACKAGE_MAINTAINER "YihaoPeng yihao.peng@bitmain.com")

  message("-- Package Name: ${CPACK_PACKAGE_NAME}")

  # version
  SET(CPACK_PACKAGE_VERSION_MAJOR "2")
  SET(CPACK_PACKAGE_VERSION_MINOR "0")
  SET(CPACK_PACKAGE_VERSION_PATCH "0")

  # components
  set(CPACK_DEB_COMPONENT_INSTALL ON)
  set(CPACK_DEB_USE_DISPLAY_NAME_IN_FILENAME ON)
  set(CPACK_DEBIAN_MAIN_PACKAGE_NAME ${CPACK_PACKAGE_NAME})
  set(CPACK_DEBIAN_DBGINFO_PACKAGE_NAME ${CPACK_PACKAGE_NAME}-dbg)

  # dependencies
  set(CPACK_DEBIAN_PACKAGE_SHLIBDEPS ON)
  set(CPACK_DEBIAN_PACKAGE_DEPENDS "librdkafka1 (>= 0.9.1-1)")

  include(CPack)
endif()<|MERGE_RESOLUTION|>--- conflicted
+++ resolved
@@ -383,12 +383,8 @@
 
 set(THIRD_LIBRARIES ${BITCOIN_LIBRARIES} ${OPENSSL_CRYPTO_LIBRARY} ${OPENSSL_SSL_LIBRARY} ${Boost_LIBRARIES} ${LIBCONFIGPP_LIBRARY}
                     ${LIBZMQ_LIBRARIES} ${GLOG_LIBRARIES} ${CURL_LIBRARIES} ${ZOOKEEPER_LIBRARIES} ${KAFKA_LIBRARIES} ${LIBEVENT_LIB}
-<<<<<<< HEAD
-                    ${LIBEVENT_PTHREADS_LIB} ${secp256k1_LIBRARIES} ${PTHREAD_LIBRARIES} ${MYSQL_LIB} ${GMP_LIBRARIES} 
+                    ${LIBEVENT_PTHREADS_LIB} ${secp256k1_LIBRARIES} ${PTHREAD_LIBRARIES} ${MYSQL_LIB} ${GMP_LIBRARIES} ${Hiredis_LIBRARIES}
                     ethash blake2 ${BH_SHARED_LIBRARY} ${USE_CUDA_LIBRARIES})
-=======
-                    ${LIBEVENT_PTHREADS_LIB} ${secp256k1_LIBRARIES} ${PTHREAD_LIBRARIES} ${MYSQL_LIB} ${GMP_LIBRARIES} ${Hiredis_LIBRARIES})
->>>>>>> af921869
 
 file(GLOB LIB_SOURCES src/*.cc src/rsk/*.cc src/bytom/*.cc)
 add_library(btcpool STATIC ${LIB_SOURCES})
